///////////////////////////////////////////////////////////////////////
///
/// \file   KGTrack.cxx
///
/// \brief  A collection of KHitTracks.
///
/// \author H. Greenlee
///
////////////////////////////////////////////////////////////////////////

#include <cmath>
#include <iomanip>
#include "RecoObjects/KGTrack.h"
#include "RecoObjects/KHitWireX.h"
#include "RecoObjects/SurfXYZPlane.h"
#include "RecoObjects/PropXYZPlane.h"
#include "Geometry/Geometry.h"
#include "cetlib/exception.h"

namespace trkf {

  /// Default constructor.
  KGTrack::KGTrack(int prefplane) :
    fPrefPlane(prefplane)
  {}

  /// Destructor.
  KGTrack::~KGTrack()
  {}

  /// Track at start point.
  const KHitTrack& KGTrack::startTrack() const
  {
    /// Throw exception if track is not valid.

    if(!isValid())
      throw cet::exception("KGTrack") << "Starting track is not valid.\n";

    // Return track.

    return (*fTrackMap.begin()).second;
  }

  /// Track at end point.
  const KHitTrack& KGTrack::endTrack() const
  {
    /// Throw exception if track is not valid.

    if(!isValid())
      throw cet::exception("KGTrack") << "Ending track is not valid.\n";

    // Return track.

    return (*fTrackMap.rbegin()).second;
  }

  /// Modifiable track at start point.
  KHitTrack& KGTrack::startTrack()
  {
    /// Throw exception if track is not valid.

    if(!isValid())
      throw cet::exception("KGTrack") << "Starting track is not valid.\n";

    // Return track.

    return (*fTrackMap.begin()).second;
  }

  /// Modifiable track at end point.
  KHitTrack& KGTrack::endTrack()
  {
    /// Throw exception if track is not valid.

    if(!isValid())
      throw cet::exception("KGTrack") << "Ending track is not valid.\n";

    // Return track.

    return (*fTrackMap.rbegin()).second;
  }

  /// Add track.
  void KGTrack::addTrack(const KHitTrack& trh) {
    fTrackMap.insert(std::make_pair(trh.getPath() + trh.getHit()->getPredDistance(), trh));
  }

  /// Recalibrate track map.
  ///
  /// Loop over contents of track map.  Copy each KHitTrack into a new multimap track map.
  /// Offset the distance stored in the KHitTracks such that the minimum distance is zero.
  /// Also update multimap keys to agree with distance stored in track.
  ///
  void KGTrack::recalibrate()
  {
    std::multimap<double, KHitTrack> newmap;

    // Loop over old track map.

    bool first = true;
    double s0 = 0.;
    for(std::multimap<double, KHitTrack>::iterator i = fTrackMap.begin();
	i != fTrackMap.end(); ++i) {
      KHitTrack& trh = (*i).second;
      if(first) {
	first = false;
	s0 = trh.getPath();
      }
      double s = trh.getPath()  - s0;
      trh.setPath(s);
      newmap.insert(std::make_pair(s, trh));
    }

    // Update data member track map.

    fTrackMap.swap(newmap);
  }

  /// Fill a recob::Track.
  ///
  /// Arguments:
  ///
  /// track - Track to fill.
  ///
  void KGTrack::fillTrack(recob::Track& track, 
			  int id,
			  bool store_np_plane) const
  {
    // Get geometry service.

    art::ServiceHandle<geo::Geometry> geom;
    int nview = geom->Nviews();

    // Make propagator for propating to standard track surface.

    PropXYZPlane prop(0., false);

    // Fill collections of trajectory points and direction vectors.

    std::vector<TVector3> xyz;
    std::vector<TVector3> dxdydz;
    std::vector<TMatrixD> cov;
    std::vector<double> momentum;
    std::vector<std::vector<double> > dqdx(nview);

    xyz.reserve(fTrackMap.size());
    dxdydz.reserve(fTrackMap.size());
    momentum.reserve(fTrackMap.size());
    for(int iview=0; iview<nview; ++iview)
      dqdx[iview].reserve(fTrackMap.size());

    // Loop over KHitTracks.

    unsigned int n = 0;
    int nmeas = 0;
    for(std::multimap<double, KHitTrack>::const_iterator itr = fTrackMap.begin();
	itr != fTrackMap.end(); ++itr, ++n) {
      const KHitTrack& trh = (*itr).second;

      // Skip nonpreferred plane hits?

      if(!store_np_plane && trh.getHit()->getMeasPlane() != fPrefPlane)
	continue;

      // Get position.

      double pos[3];
      trh.getPosition(pos);
      xyz.push_back(TVector3(pos[0], pos[1], pos[2]));

      // Get momentum vector.
      // Fill direction unit vector and momentum.

      double mom[3];
      trh.getMomentum(mom);
      double p = std::sqrt(mom[0]*mom[0] + mom[1]*mom[1] + mom[2]*mom[2]);
      if (p == 0.)
        throw cet::exception("KGTrack") << __func__ << ": null momentum\n";
      dxdydz.push_back(TVector3(mom[0]/p, mom[1]/p, mom[2]/p));
      momentum.push_back(p);

      // Fill error matrix.

      TMatrixD covar(5,5);

      // Construct surface perpendicular to track momentun, and
      // propagate track to that surface (zero distance).

      const std::shared_ptr<const Surface> psurf(new SurfXYZPlane(pos[0], pos[1], pos[2],
								  mom[0], mom[1], mom[2]));
      KETrack tre(trh);
      boost::optional<double> dist = prop.err_prop(tre, psurf, Propagator::UNKNOWN, false);
      if (!dist.is_initialized())
	throw cet::exception("KGTrack") << __func__ << ": error propagation failed\n";
      for(int i=0; i<5; ++i) {
	for(int j=0; j<5; ++j)
	  covar(i,j) = tre.getError()(i,j);
      }

      // Only save first and last error matrix.

      if(cov.size() < 2)
	cov.push_back(covar);
      else
	cov.back() = covar;

      // Get charge.
      // Only implemented for KHitWireX type measurements.

      for(int iview=0; iview<nview; ++iview)
	dqdx[iview].push_back(0.);
      const std::shared_ptr<const KHitBase>& phit = trh.getHit();
      if(phit.get() != 0) {
	const KHitWireX* phitx = dynamic_cast<const KHitWireX*>(&*phit);
	if(phitx != 0) {
	  const art::Ptr<recob::Hit>& parthit = phitx->getHit();
	  if(parthit.get() != 0) {
	    const recob::Hit& arthit = *parthit;
	    geo::View_t view = arthit.View();
	    double pitch = geom->WirePitch(view);
	    double charge = arthit.Charge(true);
	    double dudw = trh.getVector()[2];
	    double dvdw = trh.getVector()[3];
	    double dist = pitch * std::sqrt(1. + dudw * dudw + dvdw * dvdw);
	    double qdist = charge / dist;
	    dqdx.at(view).back() = qdist;
	  }
	}
      }

      // Count number of measurements.

      nmeas += phit->getNMeas();
    }

    // Get track chisquare from starting track fit.

    double chisq = startTrack().getChisq();

    // We currently assume zero time.

    double trktime = 0.;

    // Fill track.

<<<<<<< HEAD
    track = recob::Track(xyz, dxdydz, cov, dqdx, momentum, id, recob::Track::HIT, 0, nmeas, chisq, trktime);
=======
    if(xyz.size() >= 2)
      track = recob::Track(xyz, dxdydz, cov, dqdx, momentum, id);
>>>>>>> 70aa2f36
  }

  /// Fill a PtrVector of Hits.
  ///
  /// Arguments:
  ///
  /// hits - Hit vector to fill.
  ///
  void KGTrack::fillHits(art::PtrVector<recob::Hit>& hits) const
  {
    hits.reserve(hits.size() + fTrackMap.size());

    // Loop over KHitTracks and fill hits belonging to this track.

    for(std::multimap<double, KHitTrack>::const_iterator it = fTrackMap.begin();
	it != fTrackMap.end(); ++it) {
      const KHitTrack& track = (*it).second;

      // Extrack Hit from track.

      const std::shared_ptr<const KHitBase>& hit = track.getHit();
      const KHitWireX* phit = dynamic_cast<const KHitWireX*>(&*hit);
      if(phit != 0) {
	const art::Ptr<recob::Hit> prhit = phit->getHit();
	if(!prhit.isNull())
	  hits.push_back(prhit);
      }
    }
  }

  ///
  /// Printout
  ///
  std::ostream& KGTrack::Print(std::ostream& out) const {

    int n = 0;

    double oldxyz[3] = {0., 0., 0.};
    double len = 0.;
    bool first = true;
    for(auto const& ele : fTrackMap) {
      double s = ele.first;
      const KHitTrack& trh = ele.second;
      double xyz[3];
      double mom[3];
      trh.getPosition(xyz);
      trh.getMomentum(mom);
      double tmom = std::sqrt(mom[0]*mom[0] + mom[1]*mom[1] + mom[2]*mom[2]);
      if(tmom != 0.) {
	mom[0] /= tmom;
	mom[1] /= tmom;
	mom[2] /= tmom;
      }
      if(!first) {
	double dx = xyz[0] - oldxyz[0];
	double dy = xyz[1] - oldxyz[1];
	double dz = xyz[2] - oldxyz[2];
	len += std::sqrt(dx*dx + dy*dy + dz*dz);
      }
      const KHitBase& hit = *(trh.getHit());
      int plane = hit.getMeasPlane();
      std::ios_base::fmtflags f = out.flags();
      out << "State " << std::setw(4) << n 
	  << ", path=" << std::setw(8) << std::fixed << std::setprecision(2) << s 
	  << ", length=" << std::setw(8) << len 
	  << ", x=" << std::setw(8) << xyz[0] 
	  << ", y=" << std::setw(8) << xyz[1] 
	  << ", z=" << std::setw(8) << xyz[2]
	  << ", dx=" << std::setw(8) << mom[0] 
	  << ", dy=" << std::setw(8) << mom[1] 
	  << ", dz=" << std::setw(8) << mom[2] 
	  << ", plane=" << std::setw(1) << plane
	  << "\n";
      out.flags(f);

      oldxyz[0] = xyz[0];
      oldxyz[1] = xyz[1];
      oldxyz[2] = xyz[2];
      
      ++n;
      first = false;
    }
    return out;
  }

  /// Output operator.
  std::ostream& operator<<(std::ostream& out, const KGTrack& trg)
  {
    return trg.Print(out);
  }

} // end namespace trkf<|MERGE_RESOLUTION|>--- conflicted
+++ resolved
@@ -243,12 +243,8 @@
 
     // Fill track.
 
-<<<<<<< HEAD
-    track = recob::Track(xyz, dxdydz, cov, dqdx, momentum, id, recob::Track::HIT, 0, nmeas, chisq, trktime);
-=======
     if(xyz.size() >= 2)
-      track = recob::Track(xyz, dxdydz, cov, dqdx, momentum, id);
->>>>>>> 70aa2f36
+      track = recob::Track(xyz, dxdydz, cov, dqdx, momentum, id, recob::Track::HIT, 0, nmeas, chisq, trktime);
   }
 
   /// Fill a PtrVector of Hits.
