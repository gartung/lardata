--- conflicted
+++ resolved
@@ -52,7 +52,7 @@
       /// Energy loss fluctuation (sigma_E^2 / length in MeV^2/cm).
       double ElossVar(double mom, double mass) const;
 
-<<<<<<< HEAD
+
       double ScintResolutionScale() const { return fScintResolutionScale; }
       double ScintFastTimeConst()   const { return fScintFastTimeConst;   } 
       double ScintSlowTimeConst()   const { return fScintSlowTimeConst;   }
@@ -77,34 +77,12 @@
       double AlphaScintYieldRatio()   const { return fAlphaScintYieldRatio;     }
 
       bool CerenkovLightEnabled()     const { return fEnableCerenkovLight;      }
-=======
-      double ScintResolutionScale() { return fScintResolutionScale; }
-      double ScintFastTimeConst()   { return fScintFastTimeConst;   } 
-      double ScintSlowTimeConst()   { return fScintSlowTimeConst;   }
-      double ScintBirksConstant()   { return fScintBirksConstant;   }
 
-      bool ScintByParticleType()    { return fScintByParticleType;  }
-	bool ExtraMatProperties() { return fExtraMatProperties; }
-      double ScintYield()           { return fScintYield;           }
-      double ScintYieldRatio()      { return fScintYieldRatio;      }
+      bool ExtraMatProperties() const { return fExtraMatProperties; }
+      double TpbTimeConstant()  const { return fTpbTimeConstant;     }
+      bool SimpleBoundary()     const { return fSimpleBoundary;      }
+      bool SimpleScint()    const { return fSimpleScint;      }
 
-      double ProtonScintYield()       { return fProtonScintYield;         }
-      double ProtonScintYieldRatio()  { return fProtonScintYieldRatio;    }
-      double MuonScintYield()         { return fMuonScintYield;           }
-      double MuonScintYieldRatio()    { return fMuonScintYieldRatio;      }
-      double KaonScintYield()         { return fKaonScintYield;           }
-      double KaonScintYieldRatio()    { return fKaonScintYieldRatio;      }
-      double PionScintYield()         { return fPionScintYield;           }
-      double PionScintYieldRatio()    { return fPionScintYieldRatio;      }
-      double ElectronScintYield()     { return fElectronScintYield;       }
-      double ElectronScintYieldRatio(){ return fElectronScintYieldRatio;  }
-      double AlphaScintYield()        { return fAlphaScintYield;          }
-      double AlphaScintYieldRatio()   { return fAlphaScintYieldRatio;     }
-	double TpbTimeConstant()   { return fTpbTimeConstant;     }
-      bool CerenkovLightEnabled()     { return fEnableCerenkovLight;      }
-      bool SimpleBoundary()     { return fSimpleBoundary;      }
-      bool SimpleScint()     { return fSimpleScint;      }
->>>>>>> e3bec149
 
       
       std::map<double, double>  SlowScintSpectrum();   
