--- conflicted
+++ resolved
@@ -68,43 +68,23 @@
 
 # TPB - WLS
 
-<<<<<<< HEAD
+
 TpbTimeConstant: 2.5 #wls time constant in s 
 
  # index of refraction as a function of energy (arXiv:1502.04213v1)
  RIndexEnergies: [1.9000,2.9340,3.5920,5.5660,6.6940,7.5400,8.5740,9.0440,9.2320,9.4200,9.5140,9.6080,9.7020,9.7960,9.8900,9.9840,10.0780,10.266,10.454,10.736,10.924]
  RIndexSpectrum: [1.2316,1.2362,1.2403,1.2610,1.2821,1.3060,1.3533,1.3867,1.4035,1.4230,1.4339,1.4457,1.4587,1.4728,1.4883,1.5054, 1.5243,1.5691,1.6265,1.7507,1.8791]
-=======
-TpbTimeConstant: 2.5 #wls time constant in s J. Lumin 81(1999) 285
- # Refractive index as a function of energy
-  # index of refraction as a function of energy (arXiv:1502.04213v1)
- # Refractive index as a function of energy
 
-
-
- # index of refraction as a function of energy (arXiv:1502.04213v1)
-
- #RIndexEnergies: [1.9000,2.9340,3.5920,5.5660,6.6940,7.5400,8.5740,9.0440,9.2320,9.4200,9.5140,9.6080,9.7020,9.7960,9.8900,9.9840,10.0780,10.266,10.454,10.736,10.924]
-
-# RIndexSpectrum: [1.2316,1.2362,1.2403,1.2610,1.2821,1.3060,1.3533,1.3867,1.4035,1.4230,1.4339,1.4457,1.4587,1.4728,1.4883,1.5054, 1.5243,1.5691,1.6265,1.7507,1.8791]
-
-
->>>>>>> 39405adf
 
  # absorption length as function of energy
  AbsLengthEnergies: [ 4,     5,     6,     7,     8,     9,     10,    11   ]       
  AbsLengthSpectrum: [ 2000., 2000., 2000., 2000., 2000., 2000., 2000., 2000.] 
 
-<<<<<<< HEAD
- # Rayleigh scattering length (cm) as a function of energy (eV) from arXiv:1502.04213v1, scaled up by a factor
- # of 1.131 such that average over LAr scintillation energies = 66cm (N. Ishida et al, 1997)
- RayleighEnergies: [  2.95,  3.10,  3.54,  4.13, 4.96, 5.76, 6.53,8.00,8.40,8.80,9.00,9.20,9.40,9.50,9.60,9.70,9.80,9.90,10.0,10.2,10.4,10.6,10.8 ]
- RayleighSpectrum: [43400.,34900.,20000.,10800.,4800.,2250.,1170.,367.,257.,174.,141.,114.,90.6,80.5,71.1,62.6,54.7,47.4,40.7,29.0,19.4,12.0,6.66 ]
-=======
+
  # Rayleigh scattering length (cm) @ 90K as a function of energy (eV) from arXiv:1502.04213
  RayleighEnergies: [   2.80,   3.00,   3.50,   4.00,  5.00,  6.00,  7.00,  8.00,  8.50,  9.00,  9.20,  9.40,  9.50,  9.60,  9.70,  9.80,  9.90,  10.0,  10.2,  10.4,  10.6, 10.8 ]
  RayleighSpectrum: [ 47923., 35981., 18825., 10653., 3972., 1681., 750.9, 334.7, 216.8, 135.0, 109.7, 88.06, 78.32, 69.34, 61.06, 53.46, 46.50, 40.13, 28.91, 19.81, 12.61, 7.20 ]
->>>>>>> 39405adf
+
 
  # Surface reflectivity data - vector of energy spectrum per
  #   surface type [1.77, 2.0675, 2.481, 2.819, 2.953, 3.1807, 3.54, 4.135, 4.962, 5.39]0.42, 0.43,0.46,0.43,0.41,0.36,0.33,0.2,0.07,0.07
