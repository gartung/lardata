--- conflicted
+++ resolved
@@ -60,12 +60,12 @@
  AlphaScintYield:         16800
  AlphaScintYieldRatio:    0.56
 
-<<<<<<< HEAD
+
 
  # Refractive index as a function of energy (eV) from arXiv:1502.04213v1
  RIndexEnergies: [ 1.900,  2.934,  3.592,  5.566,  6.694,  7.540,  8.574,  9.044,  9.232,  9.420,  9.514,  9.608,  9.702,  9.796,  9.890,  9.984,  10.08,  10.27,  10.45,  10.74,  10.92 ]
  RIndexSpectrum: [ 1.232,  1.236,  1.240,  1.261,  1.282,  1.306,  1.353,  1.387,  1.404,  1.423,  1.434,  1.446,  1.459,  1.473,  1.488,  1.505,  1.524,  1.569,  1.627,  1.751,  1.879 ]
-=======
+
 # TPB - WLS
 
 TpbTimeConstant: 2.5 #wls time constant in s J. Lumin 81(1999) 285
@@ -73,10 +73,7 @@
   # index of refraction as a function of energy (arXiv:1502.04213v1)
  # Refractive index as a function of energy
 
- RIndexEnergies:    [1.82, 3.09, 4.45, 6.19, 7.74, 9.16, 9.90, 10.12, 10.56, 10.87]
 
- RIndexSpectrum:    [1.23, 1.23, 1.24, 1.26, 1.29, 1.35, 1.39, 1.45,  1.54,  1.60]
->>>>>>> 16deda84
 
  # index of refraction as a function of energy (arXiv:1502.04213v1)
 
@@ -90,25 +87,10 @@
  AbsLengthEnergies: [ 4,     5,     6,     7,     8,     9,     10,    11   ]       
  AbsLengthSpectrum: [ 2000., 2000., 2000., 2000., 2000., 2000., 2000., 2000.] 
 
-<<<<<<< HEAD
  # Rayleigh scattering length (cm) as a function of energy (eV) from arXiv:1502.04213v1, 
  # scaled by x1.13 so average over LAr scintillation spectrum is 66cm (N. Ishida et al, 1997)
  RayleighEnergies: [  2.95,  3.10,  3.54,  4.13,  4.96,  5.76,  6.53,  8.00,  8.40,  8.80,  9.00,  9.20,  9.40,  9.50,  9.60,  9.70,  9.80,  9.90,  10.0,  10.2,  10.4,  10.6,  10.8 ]
  RayleighSpectrum: [43400.,34900.,20000.,10800., 4800., 2250., 1170.,  367.,  257.,  174.,  141.,  114.,  90.6,  80.5,  71.1,  62.6,  54.7,  47.4,  40.7,  29.0,  19.4,  12.0,  6.66 ] 
-=======
- # Rayleigh scattering length (cm) as a function of energy (mostly from arXiv:1502.04213v1)
-
- #RayleighEnergies: [  2.95,   3.1,  3.54, 4.13, 4.96, 5.76, 6.53,9.47,9.61,9.76,9.92,10.57] 
-
- #RayleighSpectrum: [40000.,32000.,18000.,9000.,4000.,2000.,1000., 80., 66., 55., 42.,  10.]
-
- # previous values
-
-  RayleighEnergies:  [ 4.95, 5.69, 6.51, 7.53, 8.50, 9.67, 9.95, 10.57 ]
-
-  RayleighSpectrum:  [ 3790, 1850, 930,  410,  192,  90,   38,   10    ]   
- 
->>>>>>> 16deda84
 
  # Surface reflectivity data - vector of energy spectrum per
  #   surface type [1.77, 2.0675, 2.481, 2.819, 2.953, 3.1807, 3.54, 4.135, 4.962, 5.39]0.42, 0.43,0.46,0.43,0.41,0.36,0.33,0.2,0.07,0.07
