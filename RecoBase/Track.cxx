////////////////////////////////////////////////////////////////////////////
// \version $Id: Track.cxx,v 1.5 2010/02/15 20:32:46 brebel Exp $
//
// \brief Definition of track object for LArSoft
//
// \author brebel@fnal.gov
//
////////////////////////////////////////////////////////////////////////////

#include "messagefacility/MessageLogger/MessageLogger.h"

#include "Geometry/Geometry.h"
#include "Geometry/PlaneGeo.h"
#include "Geometry/WireGeo.h"
#include "RecoBase/Track.h"

#include <iomanip>
#include <iostream>

#include "TMath.h"

namespace recob{

  //----------------------------------------------------------------------
  Track::Track()
    : fID(0)
    , fTrackType(UNKNOWN)
    , fTrackQuality(0)
    , fNMeas(0)
    , fChisq(0.)
    , fTime(0.)
  {
  }

  //----------------------------------------------------------------------
  Track::Track(std::vector<TVector3>              const& xyz,
	       std::vector<TVector3>              const& dxdydz,
	       std::vector<std::vector <double> >        dQdx,
	       std::vector<double>                       fitMomentum,
<<<<<<< HEAD
               int                                       ID,
               int                                       trackType,
               int                                       trackQuality,
	       int                                       nmeas,
	       double                                    chisq,
	       double                                    trktime)
    : fXYZ (xyz)
    , fDir (dxdydz)
    , fdQdx(dQdx)
    , fFitMomentum(fitMomentum)
    , fID  (ID)
    , fTrackType(trackType)
    , fTrackQuality(trackQuality)
    , fNMeas(nmeas)
    , fChisq(chisq)
    , fTime (trktime)
=======
               int                                       ID)
      : fXYZ (xyz)
      , fDir (dxdydz)
      , fdQdx(dQdx)
      , fFitMomentum(fitMomentum)
      , fID  (ID)
>>>>>>> 70aa2f36
  {
    fCov.resize(0);

    if(fXYZ.size() != fDir.size() || fXYZ.size() < 1)
      throw cet::exception("Track Constructor") << "Position, direction vector "
						<< " size problem:\n"
						<< "\t position size = "    << fXYZ.size()
						<< "\n\t direction size = " << fDir.size() << "\n";
  }

  //----------------------------------------------------------------------
  Track::Track(std::vector<TVector3>               const& xyz,
	       std::vector<TVector3>               const& dxdydz,
	       std::vector<TMatrixT<double> >      const& cov,
	       std::vector< std::vector <double> >        dQdx,
	       std::vector<double>                        fitMomentum,
	       int                                        ID,
               int                                        trackType,
               int                                        trackQuality,
	       int                                        nmeas,
	       double                                     chisq,
	       double                                     trktime)
    : fXYZ  (xyz)
    , fDir  (dxdydz)
    , fCov  (cov)
    , fdQdx (dQdx)
    , fFitMomentum(fitMomentum)
    , fID   (ID)
    , fTrackType(trackType)
    , fTrackQuality(trackQuality)
    , fNMeas(nmeas)
    , fChisq(chisq)
    , fTime (trktime)
  {
    if(fXYZ.size() != fDir.size() || fXYZ.size() < 1)
      throw cet::exception("Track Constructor") << "Position, direction vectors "
						<< " size problem:\n"
						<< "\t position size = "    << fXYZ.size()
						<< "\n\t direction size = " << fDir.size() << "\n";

  }

  //----------------------------------------------------------------------
  size_t Track::NumberdQdx(geo::View_t view) const
  {
    if (fdQdx.size() == 0) return 0;
    if(view == geo::kUnknown){
      mf::LogWarning("Track") << "asking for unknown view to get number of dQdX entries"
			      << " return the size for the 0th view vector";
      return fdQdx.at(0).size();
    }

    return fdQdx.at(view).size();
  }

  //----------------------------------------------------------------------
  const double& Track::DQdxAtPoint(unsigned int p,
				   geo::View_t view) const
  {
    if(view == geo::kUnknown){
      mf::LogWarning("Track") << "asking for unknown view to get number of dQdX entries"
			      << " return the size for the 0th view vector";
      return fdQdx.at(0).at(p);
    }

    return fdQdx.at(view).at(p);
  }

  //----------------------------------------------------------------------
  void Track::Extent(std::vector<double> &xyzStart,
		     std::vector<double> &xyzEnd) const
  {
    xyzStart.resize(3);
    xyzEnd.resize(3);

    xyzStart[0] = fXYZ.front().X();
    xyzStart[1] = fXYZ.front().Y();
    xyzStart[2] = fXYZ.front().Z();

    xyzEnd[0]   = fXYZ.back().X();
    xyzEnd[1]   = fXYZ.back().Y();
    xyzEnd[2]   = fXYZ.back().Z();

    return;
  }

  //----------------------------------------------------------------------
  void Track::Direction(double *dcosStart,
			double *dcosEnd) const
  {
    dcosStart[0] = fDir.front().X();
    dcosStart[1] = fDir.front().Y();
    dcosStart[2] = fDir.front().Z();

    dcosEnd[0]   = fDir.back().X();
    dcosEnd[1]   = fDir.back().Y();
    dcosEnd[2]   = fDir.back().Z();

    return;
  }

  //----------------------------------------------------------------------
  double Track::ProjectedLength(geo::View_t view) const
  {
    ///\todo CAREFUL: using view to determine projected length does not work for LBNE
    ///\todo need to think more about this
    if(view == geo::kUnknown)
      throw cet::exception("Track") << "cannot provide projected length for "
				    << "unknown view\n";

    double length = 0.;

    art::ServiceHandle<geo::Geometry> geo;
    double angleToVert = 0.;
    for(unsigned int i = 0; i < geo->Nplanes(); ++i){
      if(geo->Plane(i).View() == view){
	angleToVert = geo->Plane(i).Wire(0).ThetaZ(false) - 0.5*TMath::Pi();
	break;
      }
    }

    // now loop over all points in the trajectory and add the contribution to the
    // to the desired view
    for(size_t p = 1; p < fXYZ.size(); ++p){
      double dist = std::sqrt( pow(fXYZ[p].x() - fXYZ[p-1].x(), 2) +
			  pow(fXYZ[p].y() - fXYZ[p-1].y(), 2) +
			  pow(fXYZ[p].z() - fXYZ[p-1].z(), 2) );
      
      // (sin(angleToVert),cos(angleToVert)) is the direction perpendicular to wire
      // fDir[i-1] is the direction between the two relevant points
      double cosgamma = TMath::Abs(TMath::Sin(angleToVert)*fDir[p-1].Y() +
				   TMath::Cos(angleToVert)*fDir[p-1].Z() );
      
      /// \todo is this right, or should it be dist*cosgamma???
      length += dist/cosgamma;
    } // end loop over distances between trajectory points

    return length;
  }

  //----------------------------------------------------------------------
  // provide projected wire pitch for the view
  // by default, gives pitch at the beginning of the trajectory
  double Track::PitchInView(geo::View_t view,
			    size_t trajectory_point) const
  {
    if(view == geo::kUnknown)
      cet::exception("Track") << "Warning cannot obtain pitch for unknown view\n";
    
    if(trajectory_point > fDir.size())
      cet::exception("Track") << "ERROR: Asking for trajectory point " 
			      << trajectory_point
			      << " when direction vector size is " 
			      << fDir.size() << ".\n";
    
    art::ServiceHandle<geo::Geometry> geo;
    double wirePitch   = geo->WirePitch(view);
    double angleToVert = geo->WireAngleToVertical(view) - 0.5*TMath::Pi();

    //(sin(angleToVert),cos(angleToVert)) is the direction perpendicular to wire
    double cosgamma = std::abs(std::sin(angleToVert)*fDir[trajectory_point].Y() +
			       std::cos(angleToVert)*fDir[trajectory_point].Z());

    if(cosgamma < 1.e-5)
      throw cet::exception("Track") << "cosgamma is basically 0, that can't be right\n";

    return wirePitch/cosgamma;
  }

  //----------------------------------------------------------------------
  // This is a simple summation of the distance between consecutive
  // points on the track starting with the p-th point
  // It assumes that there are sufficient points to make a
  // reasonable measurement of the length
  // This method can be combined with a particle id hypothesis to
  // get an estimate of momentum from range.
  double Track::Length(size_t p) const
  {
    double length = 0.;

    for(size_t i = p+1; i < fXYZ.size(); ++i)
      length += std::sqrt( pow(fXYZ[i].x() - fXYZ[i-1].x(), 2) +
			   pow(fXYZ[i].y() - fXYZ[i-1].y(), 2) +
			   pow(fXYZ[i].z() - fXYZ[i-1].z(), 2) );
    return length;
  }

  //----------------------------------------------------------------------
  // distance from point p on the trajectory to the end of the track



  //----------------------------------------------------------------------
  void Track::TrajectoryAtPoint(unsigned int p,
				TVector3    &pos,
				TVector3    &dir) const
  {
    pos = fXYZ.at(p);
    dir = fDir.at(p);

    return;
  }

  //----------------------------------------------------------------------
  // Return track chisquare per degree-of-freedom.
  double Track::ChisqDOF() const
  {
    double result = -1.;
    if(fNMeas > 5)
      result = fChisq / (fNMeas - 5);
    return result;
  }

  //----------------------------------------------------------------------
  // ostream operator.
  //
  std::ostream& operator<< (std::ostream& stream, Track const& a)
  {
    //double dcoss[3];
    //double dcose[3];
    //a.Direction(dcoss,dcose);
    stream << std::setiosflags(std::ios::fixed) << std::setprecision(3)
	   << "\n\n Track ID "       << std::setw(4) << std::right << a.ID()
           << "\n Chi/DOF = "        << std::setw(6) << std::right << a.ChisqDOF()
	   << "\n Theta = "          << std::setw(6) << std::right << a.Theta()
	   << " Phi = "              << std::setw(6) << std::right << a.Phi()
	   << " \nStartCosines : ( " << &a.VertexDirection()
	   << ")  EndCosines : ( "   << &a.EndDirection()
	   << ")\n\n"
	   << " #Position and Direction = "
	   << std::setw(5) << std::right << a.NumberTrajectoryPoints()
	   << " #Covariance = "      << std::setw(6) << std::right << a.NumberCovariance()
	   << " #dQdx = "            << std::setw(6) << "\n" << std::right;

    for(size_t i = 0; i < a.fdQdx.size(); ++i)
      stream << a.fdQdx.at(i).size() << " ";

    stream << std::endl;

    return stream;
  }

  //----------------------------------------------------------------------
  // Fill the global-to-local rotation matrix based on direction at point fDir[p].
  // The third axis of the local coordinate system points along the track direction.
  void Track::GlobalToLocalRotationAtPoint(unsigned int p, TMatrixD& rot) const
  {
    // Make sure matrix has the correct size.

    if(rot.GetNrows() != 3 || rot.GetNcols() != 3)
      rot.ResizeTo(3,3);

    // Calculate the global-to-local rotation matrix.

    const TVector3& dir = fDir.at(p);
    double dirmag = dir.Mag();
    double diryz = std::sqrt(dir.Y()*dir.Y() + dir.Z()*dir.Z());

    double sinth = dir.X() / dirmag;
    double costh = diryz / dirmag;
    double sinphi = 0.;
    double cosphi = 1.;
    if(diryz != 0) {
      sinphi = -dir.Y() / diryz;
      cosphi = dir.Z() / diryz;
    }
    rot(0,0) = costh;
    rot(1,0) = 0.;
    rot(2,0) = sinth;
    rot(0,1) = sinth * sinphi;
    rot(1,1) = cosphi;
    rot(2,1) = -costh * sinphi;
    rot(0,2) = -sinth * cosphi;
    rot(1,2) = sinphi;
    rot(2,2) = costh * cosphi;
  }

  //----------------------------------------------------------------------
  // Fill the local-to-global rotation matrix based on direction at point fDir[p].
  // The third axis of the local coordinate system points along the track direction.
  void Track::LocalToGlobalRotationAtPoint(unsigned int p, TMatrixD& rot) const
  {
    // Make sure matrix has the correct size.

    if(rot.GetNrows() != 3 || rot.GetNcols() != 3)
      rot.ResizeTo(3,3);

    // Calculate the global-to-local rotation matrix.

    const TVector3& dir = fDir.at(p);
    double dirmag = dir.Mag();
    double diryz = std::sqrt(dir.Y()*dir.Y() + dir.Z()*dir.Z());

    double sinth = dir.X() / dirmag;
    double costh = diryz / dirmag;
    double sinphi = 0.;
    double cosphi = 1.;
    if(diryz != 0) {
      sinphi = -dir.Y() / diryz;
      cosphi = dir.Z() / diryz;
    }
    rot(0,0) = costh;
    rot(0,1) = 0.;
    rot(0,2) = sinth;
    rot(1,0) = sinth * sinphi;
    rot(1,1) = cosphi;
    rot(1,2) = -costh * sinphi;
    rot(2,0) = -sinth * cosphi;
    rot(2,1) = sinphi;
    rot(2,2) = costh * cosphi;
  }

  //----------------------------------------------------------------------------
  bool operator < (const Track & a, const Track & b)
  {
    if(a.ID() != b. ID())
      return a.ID() < b.ID();

    return false; //They are equal
  }

}<|MERGE_RESOLUTION|>--- conflicted
+++ resolved
@@ -37,7 +37,6 @@
 	       std::vector<TVector3>              const& dxdydz,
 	       std::vector<std::vector <double> >        dQdx,
 	       std::vector<double>                       fitMomentum,
-<<<<<<< HEAD
                int                                       ID,
                int                                       trackType,
                int                                       trackQuality,
@@ -54,14 +53,6 @@
     , fNMeas(nmeas)
     , fChisq(chisq)
     , fTime (trktime)
-=======
-               int                                       ID)
-      : fXYZ (xyz)
-      , fDir (dxdydz)
-      , fdQdx(dQdx)
-      , fFitMomentum(fitMomentum)
-      , fID  (ID)
->>>>>>> 70aa2f36
   {
     fCov.resize(0);
 
