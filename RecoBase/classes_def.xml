<!--                                                                                  -->
<!--  $Id: classes_def.xml,v 1.10 2010/04/12 18:12:28  Exp $                          -->
<!--  $Author:  $                                                                     -->
<!--  $Date: 2010/04/12 18:12:28 $                                                    -->
<!--                                                                                  -->
<!--  Include art::Wrapper lines for objects that we would like to put into the event -->
<!--  Include the non-wrapper lines for all objects on the art::Wrapper lines and     -->
<!--  for all objects that are data members of those objects.                         -->


<lcgdict>
 <class name="std::pair<unsigned int, std::vector<float> >"                           />
 <class name="std::vector<std::pair<unsigned int, std::vector<float> > >"             />
 <class name="std::vector< std::vector<double> >"                                     />
 <class name="std::vector<TVector3>"                                           		  />
 <class name="std::vector<TMatrixT<double> >" />
 <class name="geo::PlaneID"             ClassVersion="2"                               >
  <version ClassVersion="2" checksum="1305837428"/>
 </class>
 <class name="lar::range_t<unsigned long>" />
 <class name="lar::sparse_vector<float>::datarange_t" />
 <class name="std::vector< lar::sparse_vector<float>::datarange_t >" />
 <class name="lar::sparse_vector<float>" />
 <class name="geo::WireID"             ClassVersion="11"                      		   >
  <version ClassVersion="11" checksum="363582492"/>
 </class>
 <class name="recob::Cluster"          ClassVersion="13"                       		   >
  <version ClassVersion="13" checksum="3306685703"/>
  <version ClassVersion="12" checksum="1302402512"/>
 </class>
<<<<<<< HEAD
 <class name="recob::Hit"              ClassVersion="14"	       	       		      >
  <version ClassVersion="14" checksum="1206393973"/>
=======
 <class name="recob::Hit"              ClassVersion="13"	       	       		       >
>>>>>>> 68a5211c
  <version ClassVersion="13" checksum="2260253886"/>
 </class>
 <class name="recob::PCAxis"         ClassVersion="12"	       	       		           >
  <version ClassVersion="12" checksum="672048823"/>
  <version ClassVersion="11" checksum="2374757403"/>
 </class>
 <class name="recob::PFParticle"         ClassVersion="13"	       	       		       >
     <version ClassVersion="13" checksum="1452403705"/>
     <version ClassVersion="12" checksum="1065754987"/>
     <version ClassVersion="11" checksum="1332843380"/>
 </class>
 <class name="recob::Shower"           ClassVersion="11"	       	       		       >
     <version ClassVersion="11" checksum="1998712487"/>
 </class>
 <class name="recob::Track"            ClassVersion="14"	       	       		       >
  <version ClassVersion="14" checksum="2345363916"/>
 </class>
 <class name="recob::Seed"             ClassVersion="12"	       	       		       >
  <version ClassVersion="12" checksum="435078304"/>
 </class>
 <class name="recob::EndPoint2D"       ClassVersion="13"	       	       		       >
  <version ClassVersion="13" checksum="595254911"/>
 </class>
<<<<<<< HEAD
 <class name="recob::Wire"             ClassVersion="18"	       	       		      >
  <version ClassVersion="18" checksum="2134690102"/>
=======
 <class name="recob::Wire"             ClassVersion="17"	       	       		       >
>>>>>>> 68a5211c
  <version ClassVersion="17" checksum="4245857386"/>
  <version ClassVersion="16" checksum="2920613755"/>
  <version ClassVersion="15" checksum="1996069203"/>
  <version ClassVersion="14" checksum="421277707"/>
  <version ClassVersion="13" checksum="486905015"/>
 </class>
 <class name="recob::SpacePoint"       ClassVersion="12"	       	       		       >
  <version ClassVersion="12" checksum="4256037352"/>
 </class>
 <class name="recob::Vertex"           ClassVersion="12"	       	       		       >
  <version ClassVersion="12" checksum="1317803878"/>
 </class>
 <class name="recob::Event"            ClassVersion="11"	       	       		       >
  <version ClassVersion="11" checksum="4046040025"/>
 </class>
 <class name="recob::OpHit"            ClassVersion="14"	       	       		       >
  <version ClassVersion="14" checksum="3730974187"/>
 </class>
 <class name="recob::OpFlash"          ClassVersion="18"	       	       		       >
  <version ClassVersion="18" checksum="507533507"/>
  <version ClassVersion="17" checksum="1882235791"/>
 </class>
<<<<<<< HEAD
 <class name="art::Ptr<recob::Hit>"   		   	       		       		      />
 <class name="art::Ptr<recob::Cluster>"   		   	       	       		      />
 <class name="art::Ptr<recob::PFParticle>"   		   	       	       		      />
 <class name="art::Ptr<recob::Shower>"   		   	       	       		      />
 <class name="art::Ptr<recob::SpacePoint>"   		   	       	       		      />
 <class name="art::Ptr<recob::Track>"   		   	       	       		      />
 <class name="art::Ptr<recob::Event>"   		   	               		      />
 <class name="art::Ptr<recob::Vertex>"   	   	       		       		      />
 <class name="art::Ptr<recob::OpHit>"   	   	       		       		      />
 <class name="art::Ptr<recob::OpFlash>"   	   	       		       		      />
 <class name="art::PtrVector<recob::Hit>"   	   	       		       		      />
 <class name="art::PtrVector<recob::Event>"   	   	       		       		      />
 <class name="art::PtrVector<recob::Cluster>"      	       		       		      />
 <class name="art::PtrVector<recob::PFParticle>"   	   	       		       		  />
 <class name="art::PtrVector<recob::Shower>"   	   	       		       		      />
 <class name="art::PtrVector<recob::SpacePoint>"   	   	       	       		      />
 <class name="art::PtrVector<recob::Track>"   	   	       		       		      />
 <class name="art::PtrVector<recob::Vertex>"   	   	       		       		      />
 <class name="art::PtrVector<recob::OpHit>"   	   	       		       		      />
 <class name="art::PtrVector<recob::OpFlash>"   	        		      	      />
 <class name="std::vector< art::PtrVector<recob::SpacePoint> >"  	       		      />
 <class name="std::vector< art::PtrVector<recob::Cluster> >"	  	       		      />
 <class name="std::vector< art::PtrVector<recob::Track  > >"  	       		      />
 <class name="std::pair< art::Ptr<recob::Cluster>,    art::Ptr<recob::Hit>        >"          />
 <class name="std::pair< art::Ptr<recob::Cluster>,    art::Ptr<recob::PFParticle>   >" 	      />
 <class name="std::pair< art::Ptr<recob::Cluster>,    art::Ptr<recob::Shower>     >" 	      />
 <class name="std::pair< art::Ptr<recob::Cluster>,    art::Ptr<recob::SpacePoint> >"          />
 <class name="std::pair< art::Ptr<recob::Cluster>,    art::Ptr<recob::Track>      >" 	      />
 <class name="std::pair< art::Ptr<recob::EndPoint2D>, art::Ptr<recob::Hit>        >" 	      />
 <class name="std::pair< art::Ptr<recob::Event>,      art::Ptr<recob::Hit>        >" 	      />
 <class name="std::pair< art::Ptr<recob::Event>,      art::Ptr<recob::Vertex>     >" 	      />
 <class name="std::pair< art::Ptr<recob::Hit>,        art::Ptr<recob::Cluster>    >" 	      />
 <class name="std::pair< art::Ptr<recob::Hit>,        art::Ptr<recob::EndPoint2D> >" 	      />
 <class name="std::pair< art::Ptr<recob::Hit>,        art::Ptr<recob::Event>      >" 	      />
 <class name="std::pair< art::Ptr<recob::Hit>,        art::Ptr<recob::Shower>     >" 	      />
 <class name="std::pair< art::Ptr<recob::Hit>,        art::Ptr<recob::SpacePoint> >" 	      />
 <class name="std::pair< art::Ptr<recob::Hit>,        art::Ptr<recob::Track>      >" 	      />
 <class name="std::pair< art::Ptr<recob::Hit>,        art::Ptr<recob::Vertex>     >" 	      />
 <class name="std::pair< art::Ptr<recob::PFParticle>,   art::Ptr<recob::Cluster>    >" 	      />
 <class name="std::pair< art::Ptr<recob::PFParticle>,   art::Ptr<recob::Shower>     >" 	      />
 <class name="std::pair< art::Ptr<recob::PFParticle>,   art::Ptr<recob::SpacePoint> >" 	      />
 <class name="std::pair< art::Ptr<recob::PFParticle>,   art::Ptr<recob::Track>      >" 	      />
 <class name="std::pair< art::Ptr<recob::PFParticle>,   art::Ptr<recob::Vertex>     >" 	      />
 <class name="std::pair< art::Ptr<recob::PFParticle>,   art::Ptr<recob::Seed>     >" 	      />
 <class name="std::pair< art::Ptr<recob::Seed>,       art::Ptr<recob::PFParticle> >" 	      />
 <class name="std::pair< art::Ptr<recob::Shower>,     art::Ptr<recob::Cluster>    >" 	      />
 <class name="std::pair< art::Ptr<recob::Shower>,     art::Ptr<recob::Hit>        >" 	      />
 <class name="std::pair< art::Ptr<recob::Shower>,     art::Ptr<recob::PFParticle>   >" 	      />
 <class name="std::pair< art::Ptr<recob::Shower>,     art::Ptr<recob::SpacePoint> >" 	      />
 <class name="std::pair< art::Ptr<recob::Shower>,     art::Ptr<recob::Vertex>     >" 	      />
 <class name="std::pair< art::Ptr<recob::SpacePoint>, art::Ptr<recob::Hit>        >" 	      />
 <class name="std::pair< art::Ptr<recob::SpacePoint>, art::Ptr<recob::Cluster>    >" 	      />
 <class name="std::pair< art::Ptr<recob::SpacePoint>, art::Ptr<recob::PFParticle>   >" 	      />
 <class name="std::pair< art::Ptr<recob::SpacePoint>, art::Ptr<recob::Track>      >" 	      />
 <class name="std::pair< art::Ptr<recob::SpacePoint>, art::Ptr<recob::Shower>     >" 	      />
 <class name="std::pair< art::Ptr<recob::Track>,      art::Ptr<recob::Cluster>    >" 	      />
 <class name="std::pair< art::Ptr<recob::Track>,      art::Ptr<recob::Hit>        >" 	      />
 <class name="std::pair< art::Ptr<recob::Track>,      art::Ptr<recob::PFParticle>   >" 	      />
 <class name="std::pair< art::Ptr<recob::Track>,      art::Ptr<recob::SpacePoint> >" 	      />
 <class name="std::pair< art::Ptr<recob::Track>,      art::Ptr<recob::Vertex>     >" 	      />
 <class name="std::pair< art::Ptr<recob::Vertex>,     art::Ptr<recob::Event>      >" 	      />
 <class name="std::pair< art::Ptr<recob::Vertex>,     art::Ptr<recob::Hit>        >" 	      />
 <class name="std::pair< art::Ptr<recob::Vertex>,     art::Ptr<recob::PFParticle>   >" 	      />
 <class name="std::pair< art::Ptr<recob::Vertex>,     art::Ptr<recob::Shower>     >" 	      />
 <class name="std::pair< art::Ptr<recob::Vertex>,     art::Ptr<recob::Track>      >" 	      />
 <class name="art::Assns<raw::RawDigit,     recob::Hit,        void>"		  	      />
 <class name="art::Assns<raw::RawDigit,     recob::Wire,       void>"		  	      />
=======
 <class name="art::Ptr<raw::RawDigit>"             	       		       		          />
 <class name="art::Ptr<recob::Wire>"   		   	       		       		              />
 <class name="art::Ptr<recob::Hit>"   		   	       		       		              />
 <class name="art::Ptr<recob::Cluster>"   		   	       	       		              />
 <class name="art::Ptr<recob::PCAxis>"   		   	       	       		              />
 <class name="art::Ptr<recob::PFParticle>"   		   	       	       		          />
 <class name="art::Ptr<recob::Seed>"   		   	       	       		                  />
 <class name="art::Ptr<recob::Shower>"   		   	       	       		              />
 <class name="art::Ptr<recob::SpacePoint>"   		   	       	       		          />
 <class name="art::Ptr<recob::Track>"   		   	       	       		              />
 <class name="art::Ptr<recob::Event>"   		   	               		              />
 <class name="art::Ptr<recob::Vertex>"   	   	       		       		              />
 <class name="art::Ptr<recob::OpHit>"   	   	       		       		              />
 <class name="art::Ptr<recob::OpFlash>"   	   	       		       		              />
 <class name="art::PtrVector<recob::Hit>"   	   	       		       		          />
 <class name="art::PtrVector<recob::Event>"   	   	       		       		          />
 <class name="art::PtrVector<recob::Cluster>"      	       		       		          />
 <class name="art::PtrVector<recob::PCAxis>"   	   	       		       		          />
 <class name="art::PtrVector<recob::PFParticle>"   	   	       		       		      />
 <class name="art::PtrVector<recob::Seed>"   	   	       		       		          />
 <class name="art::PtrVector<recob::Shower>"   	   	       		       		          />
 <class name="art::PtrVector<recob::SpacePoint>"   	   	       	       		          />
 <class name="art::PtrVector<recob::Track>"   	   	       		       		          />
 <class name="art::PtrVector<recob::Vertex>"   	   	       		       		          />
 <class name="art::PtrVector<recob::OpHit>"   	   	       		       		          />
 <class name="art::PtrVector<recob::OpFlash>"   	        		      	          />
 <class name="std::vector< art::PtrVector<recob::SpacePoint> >"  	       		      />
 <class name="std::vector< art::PtrVector<recob::Cluster> >"	  	       		      />
 <class name="std::vector< art::PtrVector<recob::Track  > >"  	       		          />
 <class name="std::pair< art::Ptr<recob::Cluster>,    art::Ptr<recob::Hit>        >"  />
 <class name="std::pair< art::Ptr<recob::Cluster>,    art::Ptr<recob::PFParticle> >"  />
 <class name="std::pair< art::Ptr<recob::Cluster>,    art::Ptr<recob::Shower>     >"  />
 <class name="std::pair< art::Ptr<recob::Cluster>,    art::Ptr<recob::SpacePoint> >"  />
 <class name="std::pair< art::Ptr<recob::Cluster>,    art::Ptr<recob::Track>      >"  />
 <class name="std::pair< art::Ptr<recob::EndPoint2D>, art::Ptr<recob::Hit>        >"  />
 <class name="std::pair< art::Ptr<recob::Event>,      art::Ptr<recob::Hit>        >"  />
 <class name="std::pair< art::Ptr<recob::Event>,      art::Ptr<recob::Vertex>     >"  />
 <class name="std::pair< art::Ptr<recob::Hit>,        art::Ptr<recob::Cluster>    >"  />
 <class name="std::pair< art::Ptr<recob::Hit>,        art::Ptr<recob::EndPoint2D> >"  />
 <class name="std::pair< art::Ptr<recob::Hit>,        art::Ptr<recob::Event>      >"  />
 <class name="std::pair< art::Ptr<recob::Hit>,        art::Ptr<recob::Seed>       >"  />
 <class name="std::pair< art::Ptr<recob::Hit>,        art::Ptr<recob::Shower>     >"  />
 <class name="std::pair< art::Ptr<recob::Hit>,        art::Ptr<recob::SpacePoint> >"  />
 <class name="std::pair< art::Ptr<recob::Hit>,        art::Ptr<recob::Track>      >"  />
 <class name="std::pair< art::Ptr<recob::Hit>,        art::Ptr<recob::Vertex>     >"  />
 <class name="std::pair< art::Ptr<recob::PCAxis>,     art::Ptr<recob::PFParticle> >"  />
 <class name="std::pair< art::Ptr<recob::PFParticle>, art::Ptr<recob::PCAxis>     >"  />
 <class name="std::pair< art::Ptr<recob::PFParticle>, art::Ptr<recob::Cluster>    >"  />
 <class name="std::pair< art::Ptr<recob::PFParticle>, art::Ptr<recob::Seed>       >"  />
 <class name="std::pair< art::Ptr<recob::PFParticle>, art::Ptr<recob::Shower>     >"  />
 <class name="std::pair< art::Ptr<recob::PFParticle>, art::Ptr<recob::SpacePoint> >"  />
 <class name="std::pair< art::Ptr<recob::PFParticle>, art::Ptr<recob::Track>      >"  />
 <class name="std::pair< art::Ptr<recob::PFParticle>, art::Ptr<recob::Vertex>     >"  />
 <class name="std::pair< art::Ptr<recob::Seed>,       art::Ptr<recob::Hit>        >"  />
 <class name="std::pair< art::Ptr<recob::Seed>,       art::Ptr<recob::PFParticle> >"  />
 <class name="std::pair< art::Ptr<recob::Shower>,     art::Ptr<recob::Cluster>    >"  />
 <class name="std::pair< art::Ptr<recob::Shower>,     art::Ptr<recob::Hit>        >"  />
 <class name="std::pair< art::Ptr<recob::Shower>,     art::Ptr<recob::PFParticle> >"  />
 <class name="std::pair< art::Ptr<recob::Shower>,     art::Ptr<recob::SpacePoint> >"  />
 <class name="std::pair< art::Ptr<recob::Shower>,     art::Ptr<recob::Vertex>     >"  />
 <class name="std::pair< art::Ptr<recob::SpacePoint>, art::Ptr<recob::Hit>        >"  />
 <class name="std::pair< art::Ptr<recob::SpacePoint>, art::Ptr<recob::Cluster>    >"  />
 <class name="std::pair< art::Ptr<recob::SpacePoint>, art::Ptr<recob::PFParticle> >"  />
 <class name="std::pair< art::Ptr<recob::SpacePoint>, art::Ptr<recob::Track>      >"  />
 <class name="std::pair< art::Ptr<recob::SpacePoint>, art::Ptr<recob::Shower>     >"  />
 <class name="std::pair< art::Ptr<recob::Track>,      art::Ptr<recob::Cluster>    >"  />
 <class name="std::pair< art::Ptr<recob::Track>,      art::Ptr<recob::Hit>        >"  />
 <class name="std::pair< art::Ptr<recob::Track>,      art::Ptr<recob::PFParticle> >"  />
 <class name="std::pair< art::Ptr<recob::Track>,      art::Ptr<recob::SpacePoint> >"  />
 <class name="std::pair< art::Ptr<recob::Track>,      art::Ptr<recob::Vertex>     >"  />
 <class name="std::pair< art::Ptr<recob::Vertex>,     art::Ptr<recob::Event>      >"  />
 <class name="std::pair< art::Ptr<recob::Vertex>,     art::Ptr<recob::Hit>        >"  />
 <class name="std::pair< art::Ptr<recob::Vertex>,     art::Ptr<recob::PFParticle> >"  />
 <class name="std::pair< art::Ptr<recob::Vertex>,     art::Ptr<recob::Shower>     >"  />
 <class name="std::pair< art::Ptr<recob::Vertex>,     art::Ptr<recob::Track>      >"  />
>>>>>>> 68a5211c
 <class name="art::Assns<recob::Cluster,    recob::Hit,        void>"		  	      />
 <class name="art::Assns<recob::Cluster,    recob::PFParticle, void>"		  	      />
 <class name="art::Assns<recob::Cluster,    recob::Shower,     void>"		  	      />
 <class name="art::Assns<recob::Cluster,    recob::SpacePoint, void>"		  	      />
 <class name="art::Assns<recob::Cluster,    recob::Track,      void>"		  	      />
 <class name="art::Assns<recob::EndPoint2D, recob::Hit,        void>"		          />
 <class name="art::Assns<recob::Event,      recob::Hit,        void>"		          />
 <class name="art::Assns<recob::Event,      recob::Vertex,     void>"		  	      />
 <class name="art::Assns<recob::Hit,        raw::RawDigit,     void>"		  	      />
 <class name="art::Assns<recob::Hit,        recob::Cluster,    void>"		  	      />
 <class name="art::Assns<recob::Hit,        recob::EndPoint2D, void>"		  	      />
 <class name="art::Assns<recob::Hit,        recob::Event,      void>"		  	      />
 <class name="art::Assns<recob::Hit,        recob::Seed,       void>"		  	      />
 <class name="art::Assns<recob::Hit,        recob::Shower,     void>"		  	      />
 <class name="art::Assns<recob::Hit,        recob::SpacePoint, void>"	          	  />
 <class name="art::Assns<recob::Hit,        recob::Track,      void>"	          	  />
 <class name="art::Assns<recob::Hit,        recob::Vertex,     void>"		  	      />
<<<<<<< HEAD
 <class name="art::Assns<recob::Hit,        recob::Wire,       void>"		  	      />
 <class name="art::Assns<recob::PFParticle,   recob::Cluster,    void>"		  	      />
 <class name="art::Assns<recob::PFParticle,   recob::Shower,     void>"	          	      />
 <class name="art::Assns<recob::PFParticle,   recob::SpacePoint, void>"	          	      />
 <class name="art::Assns<recob::PFParticle,   recob::Track,      void>"		  	      />
 <class name="art::Assns<recob::PFParticle,   recob::Vertex,     void>"		  	      />
 <class name="art::Assns<recob::PFParticle,   recob::Seed,     void>"		  	      />
 <class name="art::Assns<recob::Seed,       recob::PFParticle,   void>"		  	      />
=======
 <class name="art::Assns<recob::PCAxis,     recob::PFParticle, void>"		  	      />
 <class name="art::Assns<recob::PFParticle, recob::Cluster,    void>"		  	      />
 <class name="art::Assns<recob::PFParticle, recob::PCAxis,     void>"		  	      />
 <class name="art::Assns<recob::PFParticle, recob::Seed,       void>"	          	  />
 <class name="art::Assns<recob::PFParticle, recob::Shower,     void>"	          	  />
 <class name="art::Assns<recob::PFParticle, recob::SpacePoint, void>"	          	  />
 <class name="art::Assns<recob::PFParticle, recob::Track,      void>"		  	      />
 <class name="art::Assns<recob::PFParticle, recob::Vertex,     void>"		  	      />
 <class name="art::Assns<recob::Seed,       recob::Hit,        void>"	          	  />
 <class name="art::Assns<recob::Seed,       recob::PFParticle, void>"	          	  />
>>>>>>> 68a5211c
 <class name="art::Assns<recob::Shower,     recob::Cluster,    void>"		  	      />
 <class name="art::Assns<recob::Shower,     recob::Hit,        void>"		  	      />
 <class name="art::Assns<recob::Shower,     recob::PFParticle, void>"	          	  />
 <class name="art::Assns<recob::Shower,     recob::SpacePoint, void>"	          	  />
 <class name="art::Assns<recob::Shower,     recob::Vertex,     void>"		  	      />
 <class name="art::Assns<recob::SpacePoint, recob::Hit,        void>"	          	  />
 <class name="art::Assns<recob::SpacePoint, recob::Cluster,    void>"	          	  />
 <class name="art::Assns<recob::SpacePoint, recob::PFParticle, void>"	          	  />
 <class name="art::Assns<recob::SpacePoint, recob::Track,      void>"	          	  />
 <class name="art::Assns<recob::SpacePoint, recob::Shower,     void>"	          	  />
 <class name="art::Assns<recob::Track,      recob::Cluster,    void>"		  	      />
 <class name="art::Assns<recob::Track,      recob::Hit,        void>"		  	      />
 <class name="art::Assns<recob::Track,      recob::PFParticle, void>"	          	  />
 <class name="art::Assns<recob::Track,      recob::SpacePoint, void>"	          	  />
 <class name="art::Assns<recob::Track,      recob::Vertex,     void>"		  	      />
 <class name="art::Assns<recob::OpFlash,    recob::OpHit,      void>"		  	      />
 <class name="art::Assns<recob::OpFlash,    recob::Track,      void>"		  	      />
 <class name="art::Assns<recob::OpFlash,    recob::Cluster,    void>"		  	      />
 <class name="art::Assns<recob::Vertex,     recob::Event,      void>"		  	      />
 <class name="art::Assns<recob::Vertex,     recob::Hit,        void>"		  	      />
 <class name="art::Assns<recob::Vertex,     recob::PFParticle, void>"		  	      />
 <class name="art::Assns<recob::Vertex,     recob::Shower,     void>"		  	      />
 <class name="art::Assns<recob::Vertex,     recob::Track,      void>"		  	      />
<<<<<<< HEAD
 <class name="art::Assns<recob::Wire,       raw::RawDigit,     void>"		  	      />
 <class name="art::Assns<recob::Wire,       recob::Hit,        void>"		  	      />
 <class name="std::vector<recob::Cluster>"	   	       		          	      />
 <class name="std::vector<recob::Hit>"		   	       		          	      />
 <class name="std::vector<recob::PFParticle>"	   	       		          	      />
 <class name="std::vector<recob::Shower>"	   	       		          	      />
 <class name="std::vector<recob::Track>"	   	       		          	      />
 <class name="std::vector<recob::Seed>"  	   	       		          	      />
 <class name="std::vector<recob::EndPoint2D>"	   	       		          	      />
 <class name="std::vector<recob::Wire>"		   	       		          	      />
 <class name="std::vector<recob::SpacePoint>"	   	       		          	      />
 <class name="std::vector<recob::Vertex>"	   	       		          	      />
 <class name="std::vector<recob::Event>"	   	       		          	      />
 <class name="std::vector<recob::OpHit>"	   	       		          	      />
 <class name="std::vector<recob::OpFlash>"	   	       		          	      />
 <class name="art::Wrapper< std::vector<recob::Cluster>      	     >"	          	      />
 <class name="art::Wrapper< std::vector<recob::Hit>          	     >"	          	      />
 <class name="art::Wrapper< std::vector<recob::PFParticle>       	     >"	          	      />
 <class name="art::Wrapper< std::vector<recob::Shower>       	     >"	          	      />
 <class name="art::Wrapper< std::vector<recob::Track>        	     >"	          	      />
 <class name="art::Wrapper< std::vector<recob::Seed>         	     >"	          	      />
 <class name="art::Wrapper< std::vector<recob::EndPoint2D>   	     >"	          	      />
 <class name="art::Wrapper< std::vector<recob::Wire>         	     >"	          	      />
 <class name="art::Wrapper< std::vector<recob::SpacePoint>   	     >"	          	      />
 <class name="art::Wrapper< std::vector<recob::Vertex>       	     >"	          	      />
 <class name="art::Wrapper< std::vector<recob::Event>        	     >"	          	      />
 <class name="art::Wrapper< std::vector<recob::OpHit>        	     >"	          	      />
 <class name="art::Wrapper< std::vector<recob::OpFlash>        	     >"	          	      />
 <class name="art::Wrapper< std::vector< art::PtrVector<recob::SpacePoint> > >" 	      />
 <class name="art::Wrapper< std::vector< art::PtrVector<recob::Cluster>    > >" 	      	      />
 <class name="art::Wrapper< std::vector< art::PtrVector<recob::Track>      > >" 	      />
 <class name="art::Wrapper< art::Assns<raw::RawDigit,     recob::Hit,        void> >" />
 <class name="art::Wrapper< art::Assns<raw::RawDigit,     recob::Wire,       void> >" />
 <class name="art::Wrapper< art::Assns<recob::Cluster,    recob::Hit,        void>	    >"/>
 <class name="art::Wrapper< art::Assns<recob::Cluster, 	  recob::PFParticle,   void>	    >"/>
 <class name="art::Wrapper< art::Assns<recob::Cluster, 	  recob::Shower,     void>	    >"/>
 <class name="art::Wrapper< art::Assns<recob::Cluster,    recob::SpacePoint, void>	    >"/>
 <class name="art::Wrapper< art::Assns<recob::Cluster, 	  recob::Track,      void>	    >"/>
 <class name="art::Wrapper< art::Assns<recob::EndPoint2D, recob::Hit,        void>	    >"/>
 <class name="art::Wrapper< art::Assns<recob::Event,   	  recob::Hit,        void>	    >"/>
 <class name="art::Wrapper< art::Assns<recob::Event,   	  recob::Vertex,     void>	    >"/>
 <class name="art::Wrapper< art::Assns<recob::Hit,        raw::RawDigit,     void> >" />
 <class name="art::Wrapper< art::Assns<recob::Hit,     	  recob::Cluster,    void>	    >"/>
 <class name="art::Wrapper< art::Assns<recob::Hit,     	  recob::EndPoint2D, void>	    >"/>
 <class name="art::Wrapper< art::Assns<recob::Hit,     	  recob::Event,      void>	    >"/>
 <class name="art::Wrapper< art::Assns<recob::Hit,     	  recob::Shower,     void>	    >"/>
 <class name="art::Wrapper< art::Assns<recob::Hit,     	  recob::SpacePoint, void>	    >"/>
 <class name="art::Wrapper< art::Assns<recob::Hit,     	  recob::Track,      void>	    >"/>
 <class name="art::Wrapper< art::Assns<recob::Hit,     	  recob::Vertex,     void>	    >"/>
 <class name="art::Wrapper< art::Assns<recob::Hit,        recob::Wire,       void> >" />
 <class name="art::Wrapper< art::Assns<recob::PFParticle,   recob::Cluster,    void>	    >"/>
 <class name="art::Wrapper< art::Assns<recob::PFParticle,   recob::Shower,     void>	    >"/>
 <class name="art::Wrapper< art::Assns<recob::PFParticle,   recob::SpacePoint, void>	    >"/>
 <class name="art::Wrapper< art::Assns<recob::PFParticle,   recob::Track,      void>	    >"/>
 <class name="art::Wrapper< art::Assns<recob::PFParticle,   recob::Vertex,     void>	    >"/>
 <class name="art::Wrapper< art::Assns<recob::PFParticle,   recob::Seed,     void>	    >"/>
 <class name="art::Wrapper< art::Assns<recob::Seed,       recob::PFParticle,   void>	    >"/>
 <class name="art::Wrapper< art::Assns<recob::Shower,  	  recob::Cluster,    void>	    >"/>
 <class name="art::Wrapper< art::Assns<recob::Shower,  	  recob::Hit,        void>	    >"/>
 <class name="art::Wrapper< art::Assns<recob::Shower,     recob::PFParticle,   void>	    >"/>
 <class name="art::Wrapper< art::Assns<recob::Shower,     recob::SpacePoint, void>	    >"/>
 <class name="art::Wrapper< art::Assns<recob::Shower,  	  recob::Vertex,     void>	    >"/>
 <class name="art::Wrapper< art::Assns<recob::SpacePoint, recob::Hit,        void>	    >"/>
 <class name="art::Wrapper< art::Assns<recob::SpacePoint, recob::Cluster,    void>	    >"/>
 <class name="art::Wrapper< art::Assns<recob::SpacePoint, recob::PFParticle,   void>	    >"/>
 <class name="art::Wrapper< art::Assns<recob::SpacePoint, recob::Shower,     void>	    >"/>
 <class name="art::Wrapper< art::Assns<recob::SpacePoint, recob::Track,      void>	    >"/>
 <class name="art::Wrapper< art::Assns<recob::Track,      recob::Cluster,    void>	    >"/>
 <class name="art::Wrapper< art::Assns<recob::Track,      recob::Hit,        void>	    >"/>
 <class name="art::Wrapper< art::Assns<recob::Track,      recob::PFParticle,   void>	    >"/>
 <class name="art::Wrapper< art::Assns<recob::Track,      recob::SpacePoint, void>	    >"/>
 <class name="art::Wrapper< art::Assns<recob::Track,      recob::Vertex,     void>	    >"/>
 <class name="art::Wrapper< art::Assns<recob::OpFlash,    recob::Track,      void>	    >"/>
 <class name="art::Wrapper< art::Assns<recob::OpFlash,    recob::OpHit,      void>	    >"/>
 <class name="art::Wrapper< art::Assns<recob::OpFlash,    recob::Cluster,    void>	    >"/>
 <class name="art::Wrapper< art::Assns<recob::Vertex,     recob::Hit,        void>	    >"/>
 <class name="art::Wrapper< art::Assns<recob::Vertex,     recob::Event,      void>	    >"/>
 <class name="art::Wrapper< art::Assns<recob::Vertex,     recob::PFParticle,   void>	    >"/>
 <class name="art::Wrapper< art::Assns<recob::Vertex,     recob::Shower,     void>	    >"/>
 <class name="art::Wrapper< art::Assns<recob::Vertex,     recob::Track,      void>	    >"/>
 <class name="art::Wrapper< art::Assns<recob::Wire,       raw::RawDigit,     void> >" />
 <class name="art::Wrapper< art::Assns<recob::Wire,       recob::Hit,        void> >" />
=======
 <class name="std::vector<recob::Cluster>"	   	       		          	              />
 <class name="std::vector<recob::Hit>"		   	       		          	              />
 <class name="std::vector<recob::PCAxis>"	   	       		          	              />
 <class name="std::vector<recob::PFParticle>"	   	       		          	          />
 <class name="std::vector<recob::Seed>"	   	       		          	                  />
 <class name="std::vector<recob::Shower>"	   	       		          	              />
 <class name="std::vector<recob::Track>"	   	       		          	              />
 <class name="std::vector<recob::EndPoint2D>"	   	       		          	          />
 <class name="std::vector<recob::Wire>"		   	       		          	              />
 <class name="std::vector<recob::SpacePoint>"	   	       		          	          />
 <class name="std::vector<recob::Vertex>"	   	       		          	              />
 <class name="std::vector<recob::Event>"	   	       		          	              />
 <class name="std::vector<recob::OpHit>"	   	       		          	              />
 <class name="std::vector<recob::OpFlash>"	   	       		          	              />
 <class name="art::Wrapper< std::vector<recob::Cluster>      	     >"	          	  />
 <class name="art::Wrapper< std::vector<recob::Hit>          	     >"	          	  />
 <class name="art::Wrapper< std::vector<recob::PCAxis>       	     >"	          	  />
 <class name="art::Wrapper< std::vector<recob::PFParticle>       	 >"	          	  />
 <class name="art::Wrapper< std::vector<recob::Seed>         	     >"	          	  />
 <class name="art::Wrapper< std::vector<recob::Shower>       	     >"	          	  />
 <class name="art::Wrapper< std::vector<recob::Track>        	     >"	          	  />
 <class name="art::Wrapper< std::vector<recob::EndPoint2D>   	     >"	          	  />
 <class name="art::Wrapper< std::vector<recob::Wire>         	     >"	          	  />
 <class name="art::Wrapper< std::vector<recob::SpacePoint>   	     >"	          	  />
 <class name="art::Wrapper< std::vector<recob::Vertex>       	     >"	          	  />
 <class name="art::Wrapper< std::vector<recob::Event>        	     >"	          	  />
 <class name="art::Wrapper< std::vector<recob::OpHit>        	     >"	          	  />
 <class name="art::Wrapper< std::vector<recob::OpFlash>        	     >"	          	  />
 <class name="art::Wrapper< std::vector< art::PtrVector<recob::SpacePoint> >        >"/>
 <class name="art::Wrapper< std::vector< art::PtrVector<recob::Cluster>    >        >"/>
 <class name="art::Wrapper< std::vector< art::PtrVector<recob::Track>      >        >"/>
 <class name="art::Wrapper< art::Assns<recob::Cluster,    recob::Hit,        void>	>"/>
 <class name="art::Wrapper< art::Assns<recob::Cluster, 	  recob::PFParticle, void>	>"/>
 <class name="art::Wrapper< art::Assns<recob::Cluster, 	  recob::Shower,     void>	>"/>
 <class name="art::Wrapper< art::Assns<recob::Cluster,    recob::SpacePoint, void>	>"/>
 <class name="art::Wrapper< art::Assns<recob::Cluster, 	  recob::Track,      void>	>"/>
 <class name="art::Wrapper< art::Assns<recob::EndPoint2D, recob::Hit,        void>	>"/>
 <class name="art::Wrapper< art::Assns<recob::Event,   	  recob::Hit,        void>	>"/>
 <class name="art::Wrapper< art::Assns<recob::Event,   	  recob::Vertex,     void>	>"/>
 <class name="art::Wrapper< art::Assns<recob::Hit,     	  recob::Cluster,    void>	>"/>
 <class name="art::Wrapper< art::Assns<recob::Hit,     	  recob::EndPoint2D, void>	>"/>
 <class name="art::Wrapper< art::Assns<recob::Hit,     	  recob::Event,      void>	>"/>
 <class name="art::Wrapper< art::Assns<recob::Hit,     	  recob::Seed,       void>	>"/>
 <class name="art::Wrapper< art::Assns<recob::Hit,     	  recob::Shower,     void>	>"/>
 <class name="art::Wrapper< art::Assns<recob::Hit,     	  recob::SpacePoint, void>	>"/>
 <class name="art::Wrapper< art::Assns<recob::Hit,     	  recob::Track,      void>	>"/>
 <class name="art::Wrapper< art::Assns<recob::Hit,     	  recob::Vertex,     void>	>"/>
 <class name="art::Wrapper< art::Assns<recob::PCAxis,     recob::PFParticle, void>	>"/>
 <class name="art::Wrapper< art::Assns<recob::PFParticle, recob::Cluster,    void>	>"/>
 <class name="art::Wrapper< art::Assns<recob::PFParticle, recob::PCAxis,     void>	>"/>
 <class name="art::Wrapper< art::Assns<recob::PFParticle, recob::Seed,       void>	>"/>
 <class name="art::Wrapper< art::Assns<recob::PFParticle, recob::Shower,     void>	>"/>
 <class name="art::Wrapper< art::Assns<recob::PFParticle, recob::SpacePoint, void>	>"/>
 <class name="art::Wrapper< art::Assns<recob::PFParticle, recob::Track,      void>	>"/>
 <class name="art::Wrapper< art::Assns<recob::PFParticle, recob::Vertex,     void>	>"/>
 <class name="art::Wrapper< art::Assns<recob::Seed,       recob::Hit,        void>	>"/>
 <class name="art::Wrapper< art::Assns<recob::Seed,       recob::PFParticle, void>	>"/>
 <class name="art::Wrapper< art::Assns<recob::Shower,  	  recob::Cluster,    void>	>"/>
 <class name="art::Wrapper< art::Assns<recob::Shower,  	  recob::Hit,        void>	>"/>
 <class name="art::Wrapper< art::Assns<recob::Shower,     recob::PFParticle, void>	>"/>
 <class name="art::Wrapper< art::Assns<recob::Shower,     recob::SpacePoint, void>	>"/>
 <class name="art::Wrapper< art::Assns<recob::Shower,  	  recob::Vertex,     void>	>"/>
 <class name="art::Wrapper< art::Assns<recob::SpacePoint, recob::Hit,        void>	>"/>
 <class name="art::Wrapper< art::Assns<recob::SpacePoint, recob::Cluster,    void>	>"/>
 <class name="art::Wrapper< art::Assns<recob::SpacePoint, recob::PFParticle, void>	>"/>
 <class name="art::Wrapper< art::Assns<recob::SpacePoint, recob::Shower,     void>	>"/>
 <class name="art::Wrapper< art::Assns<recob::SpacePoint, recob::Track,      void>	>"/>
 <class name="art::Wrapper< art::Assns<recob::Track,      recob::Cluster,    void>	>"/>
 <class name="art::Wrapper< art::Assns<recob::Track,      recob::Hit,        void>	>"/>
 <class name="art::Wrapper< art::Assns<recob::Track,      recob::PFParticle, void>	>"/>
 <class name="art::Wrapper< art::Assns<recob::Track,      recob::SpacePoint, void>	>"/>
 <class name="art::Wrapper< art::Assns<recob::Track,      recob::Vertex,     void>	>"/>
 <class name="art::Wrapper< art::Assns<recob::OpFlash,    recob::Track,      void>	>"/>
 <class name="art::Wrapper< art::Assns<recob::OpFlash,    recob::OpHit,      void>	>"/>
 <class name="art::Wrapper< art::Assns<recob::OpFlash,    recob::Cluster,    void>	>"/>
 <class name="art::Wrapper< art::Assns<recob::Vertex,     recob::Hit,        void>	>"/>
 <class name="art::Wrapper< art::Assns<recob::Vertex,     recob::Event,      void>	>"/>
 <class name="art::Wrapper< art::Assns<recob::Vertex,     recob::PFParticle, void>	>"/>
 <class name="art::Wrapper< art::Assns<recob::Vertex,     recob::Shower,     void>	>"/>
 <class name="art::Wrapper< art::Assns<recob::Vertex,     recob::Track,      void>	>"/>
>>>>>>> 68a5211c

<!-- <ioread 
    version="[-11]" 
    sourceClass="recob::Wire" 
    source="std::vector<double> fSignal" 
    targetClass="recob::Wire" 
    target="fSignal" 
    include="algorithm;vector;iterator;Wire.h">
    <![CDATA[
       fSignal.reserve(onfile.fSignal.size());
       std::copy(onfile.fSignal.begin(), onfile.fSignal.end(), std::back_inserter(fSignal));]]>
 </ioread> 
-->

</lcgdict><|MERGE_RESOLUTION|>--- conflicted
+++ resolved
@@ -28,12 +28,8 @@
   <version ClassVersion="13" checksum="3306685703"/>
   <version ClassVersion="12" checksum="1302402512"/>
  </class>
-<<<<<<< HEAD
  <class name="recob::Hit"              ClassVersion="14"	       	       		      >
   <version ClassVersion="14" checksum="1206393973"/>
-=======
- <class name="recob::Hit"              ClassVersion="13"	       	       		       >
->>>>>>> 68a5211c
   <version ClassVersion="13" checksum="2260253886"/>
  </class>
  <class name="recob::PCAxis"         ClassVersion="12"	       	       		           >
@@ -57,12 +53,8 @@
  <class name="recob::EndPoint2D"       ClassVersion="13"	       	       		       >
   <version ClassVersion="13" checksum="595254911"/>
  </class>
-<<<<<<< HEAD
  <class name="recob::Wire"             ClassVersion="18"	       	       		      >
   <version ClassVersion="18" checksum="2134690102"/>
-=======
- <class name="recob::Wire"             ClassVersion="17"	       	       		       >
->>>>>>> 68a5211c
   <version ClassVersion="17" checksum="4245857386"/>
   <version ClassVersion="16" checksum="2920613755"/>
   <version ClassVersion="15" checksum="1996069203"/>
@@ -85,10 +77,11 @@
   <version ClassVersion="18" checksum="507533507"/>
   <version ClassVersion="17" checksum="1882235791"/>
  </class>
-<<<<<<< HEAD
  <class name="art::Ptr<recob::Hit>"   		   	       		       		      />
  <class name="art::Ptr<recob::Cluster>"   		   	       	       		      />
+ <class name="art::Ptr<recob::PCAxis>"   		   	       	       		      />
  <class name="art::Ptr<recob::PFParticle>"   		   	       	       		      />
+ <class name="art::Ptr<recob::Seed>"   		   	       	       		              />
  <class name="art::Ptr<recob::Shower>"   		   	       	       		      />
  <class name="art::Ptr<recob::SpacePoint>"   		   	       	       		      />
  <class name="art::Ptr<recob::Track>"   		   	       	       		      />
@@ -99,7 +92,9 @@
  <class name="art::PtrVector<recob::Hit>"   	   	       		       		      />
  <class name="art::PtrVector<recob::Event>"   	   	       		       		      />
  <class name="art::PtrVector<recob::Cluster>"      	       		       		      />
- <class name="art::PtrVector<recob::PFParticle>"   	   	       		       		  />
+ <class name="art::PtrVector<recob::PCAxis>"   	   	       		       		      />
+ <class name="art::PtrVector<recob::PFParticle>"   	   	       		       	      />
+ <class name="art::PtrVector<recob::Seed>"   	   	       		       		      />
  <class name="art::PtrVector<recob::Shower>"   	   	       		       		      />
  <class name="art::PtrVector<recob::SpacePoint>"   	   	       	       		      />
  <class name="art::PtrVector<recob::Track>"   	   	       		       		      />
@@ -120,116 +115,43 @@
  <class name="std::pair< art::Ptr<recob::Hit>,        art::Ptr<recob::Cluster>    >" 	      />
  <class name="std::pair< art::Ptr<recob::Hit>,        art::Ptr<recob::EndPoint2D> >" 	      />
  <class name="std::pair< art::Ptr<recob::Hit>,        art::Ptr<recob::Event>      >" 	      />
+ <class name="std::pair< art::Ptr<recob::Hit>,        art::Ptr<recob::Seed>       >"          />
  <class name="std::pair< art::Ptr<recob::Hit>,        art::Ptr<recob::Shower>     >" 	      />
  <class name="std::pair< art::Ptr<recob::Hit>,        art::Ptr<recob::SpacePoint> >" 	      />
  <class name="std::pair< art::Ptr<recob::Hit>,        art::Ptr<recob::Track>      >" 	      />
  <class name="std::pair< art::Ptr<recob::Hit>,        art::Ptr<recob::Vertex>     >" 	      />
- <class name="std::pair< art::Ptr<recob::PFParticle>,   art::Ptr<recob::Cluster>    >" 	      />
- <class name="std::pair< art::Ptr<recob::PFParticle>,   art::Ptr<recob::Shower>     >" 	      />
- <class name="std::pair< art::Ptr<recob::PFParticle>,   art::Ptr<recob::SpacePoint> >" 	      />
- <class name="std::pair< art::Ptr<recob::PFParticle>,   art::Ptr<recob::Track>      >" 	      />
- <class name="std::pair< art::Ptr<recob::PFParticle>,   art::Ptr<recob::Vertex>     >" 	      />
- <class name="std::pair< art::Ptr<recob::PFParticle>,   art::Ptr<recob::Seed>     >" 	      />
- <class name="std::pair< art::Ptr<recob::Seed>,       art::Ptr<recob::PFParticle> >" 	      />
+ <class name="std::pair< art::Ptr<recob::PCAxis>,     art::Ptr<recob::PFParticle> >"          />
+ <class name="std::pair< art::Ptr<recob::PFParticle>, art::Ptr<recob::Cluster>    >" 	      />
+ <class name="std::pair< art::Ptr<recob::PFParticle>, art::Ptr<recob::PCAxis>     >"          />
+ <class name="std::pair< art::Ptr<recob::PFParticle>, art::Ptr<recob::Seed>       >"          />
+ <class name="std::pair< art::Ptr<recob::PFParticle>, art::Ptr<recob::Shower>     >" 	      />
+ <class name="std::pair< art::Ptr<recob::PFParticle>, art::Ptr<recob::SpacePoint> >" 	      />
+ <class name="std::pair< art::Ptr<recob::PFParticle>, art::Ptr<recob::Track>      >" 	      />
+ <class name="std::pair< art::Ptr<recob::PFParticle>, art::Ptr<recob::Vertex>     >" 	      />
+ <class name="std::pair< art::Ptr<recob::Seed>,       art::Ptr<recob::Hit>        >"          />
+ <class name="std::pair< art::Ptr<recob::Seed>,       art::Ptr<recob::PFParticle> >"          />
  <class name="std::pair< art::Ptr<recob::Shower>,     art::Ptr<recob::Cluster>    >" 	      />
  <class name="std::pair< art::Ptr<recob::Shower>,     art::Ptr<recob::Hit>        >" 	      />
- <class name="std::pair< art::Ptr<recob::Shower>,     art::Ptr<recob::PFParticle>   >" 	      />
+ <class name="std::pair< art::Ptr<recob::Shower>,     art::Ptr<recob::PFParticle> >" 	      />
  <class name="std::pair< art::Ptr<recob::Shower>,     art::Ptr<recob::SpacePoint> >" 	      />
  <class name="std::pair< art::Ptr<recob::Shower>,     art::Ptr<recob::Vertex>     >" 	      />
  <class name="std::pair< art::Ptr<recob::SpacePoint>, art::Ptr<recob::Hit>        >" 	      />
  <class name="std::pair< art::Ptr<recob::SpacePoint>, art::Ptr<recob::Cluster>    >" 	      />
- <class name="std::pair< art::Ptr<recob::SpacePoint>, art::Ptr<recob::PFParticle>   >" 	      />
+ <class name="std::pair< art::Ptr<recob::SpacePoint>, art::Ptr<recob::PFParticle> >" 	      />
  <class name="std::pair< art::Ptr<recob::SpacePoint>, art::Ptr<recob::Track>      >" 	      />
  <class name="std::pair< art::Ptr<recob::SpacePoint>, art::Ptr<recob::Shower>     >" 	      />
  <class name="std::pair< art::Ptr<recob::Track>,      art::Ptr<recob::Cluster>    >" 	      />
  <class name="std::pair< art::Ptr<recob::Track>,      art::Ptr<recob::Hit>        >" 	      />
- <class name="std::pair< art::Ptr<recob::Track>,      art::Ptr<recob::PFParticle>   >" 	      />
+ <class name="std::pair< art::Ptr<recob::Track>,      art::Ptr<recob::PFParticle> >" 	      />
  <class name="std::pair< art::Ptr<recob::Track>,      art::Ptr<recob::SpacePoint> >" 	      />
  <class name="std::pair< art::Ptr<recob::Track>,      art::Ptr<recob::Vertex>     >" 	      />
  <class name="std::pair< art::Ptr<recob::Vertex>,     art::Ptr<recob::Event>      >" 	      />
  <class name="std::pair< art::Ptr<recob::Vertex>,     art::Ptr<recob::Hit>        >" 	      />
- <class name="std::pair< art::Ptr<recob::Vertex>,     art::Ptr<recob::PFParticle>   >" 	      />
+ <class name="std::pair< art::Ptr<recob::Vertex>,     art::Ptr<recob::PFParticle> >" 	      />
  <class name="std::pair< art::Ptr<recob::Vertex>,     art::Ptr<recob::Shower>     >" 	      />
  <class name="std::pair< art::Ptr<recob::Vertex>,     art::Ptr<recob::Track>      >" 	      />
  <class name="art::Assns<raw::RawDigit,     recob::Hit,        void>"		  	      />
  <class name="art::Assns<raw::RawDigit,     recob::Wire,       void>"		  	      />
-=======
- <class name="art::Ptr<raw::RawDigit>"             	       		       		          />
- <class name="art::Ptr<recob::Wire>"   		   	       		       		              />
- <class name="art::Ptr<recob::Hit>"   		   	       		       		              />
- <class name="art::Ptr<recob::Cluster>"   		   	       	       		              />
- <class name="art::Ptr<recob::PCAxis>"   		   	       	       		              />
- <class name="art::Ptr<recob::PFParticle>"   		   	       	       		          />
- <class name="art::Ptr<recob::Seed>"   		   	       	       		                  />
- <class name="art::Ptr<recob::Shower>"   		   	       	       		              />
- <class name="art::Ptr<recob::SpacePoint>"   		   	       	       		          />
- <class name="art::Ptr<recob::Track>"   		   	       	       		              />
- <class name="art::Ptr<recob::Event>"   		   	               		              />
- <class name="art::Ptr<recob::Vertex>"   	   	       		       		              />
- <class name="art::Ptr<recob::OpHit>"   	   	       		       		              />
- <class name="art::Ptr<recob::OpFlash>"   	   	       		       		              />
- <class name="art::PtrVector<recob::Hit>"   	   	       		       		          />
- <class name="art::PtrVector<recob::Event>"   	   	       		       		          />
- <class name="art::PtrVector<recob::Cluster>"      	       		       		          />
- <class name="art::PtrVector<recob::PCAxis>"   	   	       		       		          />
- <class name="art::PtrVector<recob::PFParticle>"   	   	       		       		      />
- <class name="art::PtrVector<recob::Seed>"   	   	       		       		          />
- <class name="art::PtrVector<recob::Shower>"   	   	       		       		          />
- <class name="art::PtrVector<recob::SpacePoint>"   	   	       	       		          />
- <class name="art::PtrVector<recob::Track>"   	   	       		       		          />
- <class name="art::PtrVector<recob::Vertex>"   	   	       		       		          />
- <class name="art::PtrVector<recob::OpHit>"   	   	       		       		          />
- <class name="art::PtrVector<recob::OpFlash>"   	        		      	          />
- <class name="std::vector< art::PtrVector<recob::SpacePoint> >"  	       		      />
- <class name="std::vector< art::PtrVector<recob::Cluster> >"	  	       		      />
- <class name="std::vector< art::PtrVector<recob::Track  > >"  	       		          />
- <class name="std::pair< art::Ptr<recob::Cluster>,    art::Ptr<recob::Hit>        >"  />
- <class name="std::pair< art::Ptr<recob::Cluster>,    art::Ptr<recob::PFParticle> >"  />
- <class name="std::pair< art::Ptr<recob::Cluster>,    art::Ptr<recob::Shower>     >"  />
- <class name="std::pair< art::Ptr<recob::Cluster>,    art::Ptr<recob::SpacePoint> >"  />
- <class name="std::pair< art::Ptr<recob::Cluster>,    art::Ptr<recob::Track>      >"  />
- <class name="std::pair< art::Ptr<recob::EndPoint2D>, art::Ptr<recob::Hit>        >"  />
- <class name="std::pair< art::Ptr<recob::Event>,      art::Ptr<recob::Hit>        >"  />
- <class name="std::pair< art::Ptr<recob::Event>,      art::Ptr<recob::Vertex>     >"  />
- <class name="std::pair< art::Ptr<recob::Hit>,        art::Ptr<recob::Cluster>    >"  />
- <class name="std::pair< art::Ptr<recob::Hit>,        art::Ptr<recob::EndPoint2D> >"  />
- <class name="std::pair< art::Ptr<recob::Hit>,        art::Ptr<recob::Event>      >"  />
- <class name="std::pair< art::Ptr<recob::Hit>,        art::Ptr<recob::Seed>       >"  />
- <class name="std::pair< art::Ptr<recob::Hit>,        art::Ptr<recob::Shower>     >"  />
- <class name="std::pair< art::Ptr<recob::Hit>,        art::Ptr<recob::SpacePoint> >"  />
- <class name="std::pair< art::Ptr<recob::Hit>,        art::Ptr<recob::Track>      >"  />
- <class name="std::pair< art::Ptr<recob::Hit>,        art::Ptr<recob::Vertex>     >"  />
- <class name="std::pair< art::Ptr<recob::PCAxis>,     art::Ptr<recob::PFParticle> >"  />
- <class name="std::pair< art::Ptr<recob::PFParticle>, art::Ptr<recob::PCAxis>     >"  />
- <class name="std::pair< art::Ptr<recob::PFParticle>, art::Ptr<recob::Cluster>    >"  />
- <class name="std::pair< art::Ptr<recob::PFParticle>, art::Ptr<recob::Seed>       >"  />
- <class name="std::pair< art::Ptr<recob::PFParticle>, art::Ptr<recob::Shower>     >"  />
- <class name="std::pair< art::Ptr<recob::PFParticle>, art::Ptr<recob::SpacePoint> >"  />
- <class name="std::pair< art::Ptr<recob::PFParticle>, art::Ptr<recob::Track>      >"  />
- <class name="std::pair< art::Ptr<recob::PFParticle>, art::Ptr<recob::Vertex>     >"  />
- <class name="std::pair< art::Ptr<recob::Seed>,       art::Ptr<recob::Hit>        >"  />
- <class name="std::pair< art::Ptr<recob::Seed>,       art::Ptr<recob::PFParticle> >"  />
- <class name="std::pair< art::Ptr<recob::Shower>,     art::Ptr<recob::Cluster>    >"  />
- <class name="std::pair< art::Ptr<recob::Shower>,     art::Ptr<recob::Hit>        >"  />
- <class name="std::pair< art::Ptr<recob::Shower>,     art::Ptr<recob::PFParticle> >"  />
- <class name="std::pair< art::Ptr<recob::Shower>,     art::Ptr<recob::SpacePoint> >"  />
- <class name="std::pair< art::Ptr<recob::Shower>,     art::Ptr<recob::Vertex>     >"  />
- <class name="std::pair< art::Ptr<recob::SpacePoint>, art::Ptr<recob::Hit>        >"  />
- <class name="std::pair< art::Ptr<recob::SpacePoint>, art::Ptr<recob::Cluster>    >"  />
- <class name="std::pair< art::Ptr<recob::SpacePoint>, art::Ptr<recob::PFParticle> >"  />
- <class name="std::pair< art::Ptr<recob::SpacePoint>, art::Ptr<recob::Track>      >"  />
- <class name="std::pair< art::Ptr<recob::SpacePoint>, art::Ptr<recob::Shower>     >"  />
- <class name="std::pair< art::Ptr<recob::Track>,      art::Ptr<recob::Cluster>    >"  />
- <class name="std::pair< art::Ptr<recob::Track>,      art::Ptr<recob::Hit>        >"  />
- <class name="std::pair< art::Ptr<recob::Track>,      art::Ptr<recob::PFParticle> >"  />
- <class name="std::pair< art::Ptr<recob::Track>,      art::Ptr<recob::SpacePoint> >"  />
- <class name="std::pair< art::Ptr<recob::Track>,      art::Ptr<recob::Vertex>     >"  />
- <class name="std::pair< art::Ptr<recob::Vertex>,     art::Ptr<recob::Event>      >"  />
- <class name="std::pair< art::Ptr<recob::Vertex>,     art::Ptr<recob::Hit>        >"  />
- <class name="std::pair< art::Ptr<recob::Vertex>,     art::Ptr<recob::PFParticle> >"  />
- <class name="std::pair< art::Ptr<recob::Vertex>,     art::Ptr<recob::Shower>     >"  />
- <class name="std::pair< art::Ptr<recob::Vertex>,     art::Ptr<recob::Track>      >"  />
->>>>>>> 68a5211c
  <class name="art::Assns<recob::Cluster,    recob::Hit,        void>"		  	      />
  <class name="art::Assns<recob::Cluster,    recob::PFParticle, void>"		  	      />
  <class name="art::Assns<recob::Cluster,    recob::Shower,     void>"		  	      />
@@ -247,27 +169,17 @@
  <class name="art::Assns<recob::Hit,        recob::SpacePoint, void>"	          	  />
  <class name="art::Assns<recob::Hit,        recob::Track,      void>"	          	  />
  <class name="art::Assns<recob::Hit,        recob::Vertex,     void>"		  	      />
-<<<<<<< HEAD
  <class name="art::Assns<recob::Hit,        recob::Wire,       void>"		  	      />
- <class name="art::Assns<recob::PFParticle,   recob::Cluster,    void>"		  	      />
- <class name="art::Assns<recob::PFParticle,   recob::Shower,     void>"	          	      />
- <class name="art::Assns<recob::PFParticle,   recob::SpacePoint, void>"	          	      />
- <class name="art::Assns<recob::PFParticle,   recob::Track,      void>"		  	      />
- <class name="art::Assns<recob::PFParticle,   recob::Vertex,     void>"		  	      />
- <class name="art::Assns<recob::PFParticle,   recob::Seed,     void>"		  	      />
- <class name="art::Assns<recob::Seed,       recob::PFParticle,   void>"		  	      />
-=======
  <class name="art::Assns<recob::PCAxis,     recob::PFParticle, void>"		  	      />
  <class name="art::Assns<recob::PFParticle, recob::Cluster,    void>"		  	      />
  <class name="art::Assns<recob::PFParticle, recob::PCAxis,     void>"		  	      />
  <class name="art::Assns<recob::PFParticle, recob::Seed,       void>"	          	  />
- <class name="art::Assns<recob::PFParticle, recob::Shower,     void>"	          	  />
- <class name="art::Assns<recob::PFParticle, recob::SpacePoint, void>"	          	  />
+ <class name="art::Assns<recob::PFParticle, recob::Shower,     void>"	          	      />
+ <class name="art::Assns<recob::PFParticle, recob::SpacePoint, void>"	          	      />
  <class name="art::Assns<recob::PFParticle, recob::Track,      void>"		  	      />
  <class name="art::Assns<recob::PFParticle, recob::Vertex,     void>"		  	      />
  <class name="art::Assns<recob::Seed,       recob::Hit,        void>"	          	  />
- <class name="art::Assns<recob::Seed,       recob::PFParticle, void>"	          	  />
->>>>>>> 68a5211c
+ <class name="art::Assns<recob::Seed,       recob::PFParticle, void>"		  	      />
  <class name="art::Assns<recob::Shower,     recob::Cluster,    void>"		  	      />
  <class name="art::Assns<recob::Shower,     recob::Hit,        void>"		  	      />
  <class name="art::Assns<recob::Shower,     recob::PFParticle, void>"	          	  />
@@ -291,15 +203,15 @@
  <class name="art::Assns<recob::Vertex,     recob::PFParticle, void>"		  	      />
  <class name="art::Assns<recob::Vertex,     recob::Shower,     void>"		  	      />
  <class name="art::Assns<recob::Vertex,     recob::Track,      void>"		  	      />
-<<<<<<< HEAD
  <class name="art::Assns<recob::Wire,       raw::RawDigit,     void>"		  	      />
  <class name="art::Assns<recob::Wire,       recob::Hit,        void>"		  	      />
  <class name="std::vector<recob::Cluster>"	   	       		          	      />
  <class name="std::vector<recob::Hit>"		   	       		          	      />
+ <class name="std::vector<recob::PCAxis>"	   	       		          	      />
  <class name="std::vector<recob::PFParticle>"	   	       		          	      />
+ <class name="std::vector<recob::Seed>"	   	       		          	              />
  <class name="std::vector<recob::Shower>"	   	       		          	      />
  <class name="std::vector<recob::Track>"	   	       		          	      />
- <class name="std::vector<recob::Seed>"  	   	       		          	      />
  <class name="std::vector<recob::EndPoint2D>"	   	       		          	      />
  <class name="std::vector<recob::Wire>"		   	       		          	      />
  <class name="std::vector<recob::SpacePoint>"	   	       		          	      />
@@ -309,10 +221,11 @@
  <class name="std::vector<recob::OpFlash>"	   	       		          	      />
  <class name="art::Wrapper< std::vector<recob::Cluster>      	     >"	          	      />
  <class name="art::Wrapper< std::vector<recob::Hit>          	     >"	          	      />
- <class name="art::Wrapper< std::vector<recob::PFParticle>       	     >"	          	      />
+ <class name="art::Wrapper< std::vector<recob::PCAxis>       	     >"	          	      />
+ <class name="art::Wrapper< std::vector<recob::PFParticle>           >"	          	      />
+ <class name="art::Wrapper< std::vector<recob::Seed>         	     >"	          	      />
  <class name="art::Wrapper< std::vector<recob::Shower>       	     >"	          	      />
  <class name="art::Wrapper< std::vector<recob::Track>        	     >"	          	      />
- <class name="art::Wrapper< std::vector<recob::Seed>         	     >"	          	      />
  <class name="art::Wrapper< std::vector<recob::EndPoint2D>   	     >"	          	      />
  <class name="art::Wrapper< std::vector<recob::Wire>         	     >"	          	      />
  <class name="art::Wrapper< std::vector<recob::SpacePoint>   	     >"	          	      />
@@ -321,141 +234,63 @@
  <class name="art::Wrapper< std::vector<recob::OpHit>        	     >"	          	      />
  <class name="art::Wrapper< std::vector<recob::OpFlash>        	     >"	          	      />
  <class name="art::Wrapper< std::vector< art::PtrVector<recob::SpacePoint> > >" 	      />
- <class name="art::Wrapper< std::vector< art::PtrVector<recob::Cluster>    > >" 	      	      />
+ <class name="art::Wrapper< std::vector< art::PtrVector<recob::Cluster>    > >" 	      />
  <class name="art::Wrapper< std::vector< art::PtrVector<recob::Track>      > >" 	      />
- <class name="art::Wrapper< art::Assns<raw::RawDigit,     recob::Hit,        void> >" />
- <class name="art::Wrapper< art::Assns<raw::RawDigit,     recob::Wire,       void> >" />
- <class name="art::Wrapper< art::Assns<recob::Cluster,    recob::Hit,        void>	    >"/>
- <class name="art::Wrapper< art::Assns<recob::Cluster, 	  recob::PFParticle,   void>	    >"/>
- <class name="art::Wrapper< art::Assns<recob::Cluster, 	  recob::Shower,     void>	    >"/>
- <class name="art::Wrapper< art::Assns<recob::Cluster,    recob::SpacePoint, void>	    >"/>
- <class name="art::Wrapper< art::Assns<recob::Cluster, 	  recob::Track,      void>	    >"/>
- <class name="art::Wrapper< art::Assns<recob::EndPoint2D, recob::Hit,        void>	    >"/>
- <class name="art::Wrapper< art::Assns<recob::Event,   	  recob::Hit,        void>	    >"/>
- <class name="art::Wrapper< art::Assns<recob::Event,   	  recob::Vertex,     void>	    >"/>
- <class name="art::Wrapper< art::Assns<recob::Hit,        raw::RawDigit,     void> >" />
- <class name="art::Wrapper< art::Assns<recob::Hit,     	  recob::Cluster,    void>	    >"/>
- <class name="art::Wrapper< art::Assns<recob::Hit,     	  recob::EndPoint2D, void>	    >"/>
- <class name="art::Wrapper< art::Assns<recob::Hit,     	  recob::Event,      void>	    >"/>
- <class name="art::Wrapper< art::Assns<recob::Hit,     	  recob::Shower,     void>	    >"/>
- <class name="art::Wrapper< art::Assns<recob::Hit,     	  recob::SpacePoint, void>	    >"/>
- <class name="art::Wrapper< art::Assns<recob::Hit,     	  recob::Track,      void>	    >"/>
- <class name="art::Wrapper< art::Assns<recob::Hit,     	  recob::Vertex,     void>	    >"/>
- <class name="art::Wrapper< art::Assns<recob::Hit,        recob::Wire,       void> >" />
- <class name="art::Wrapper< art::Assns<recob::PFParticle,   recob::Cluster,    void>	    >"/>
- <class name="art::Wrapper< art::Assns<recob::PFParticle,   recob::Shower,     void>	    >"/>
- <class name="art::Wrapper< art::Assns<recob::PFParticle,   recob::SpacePoint, void>	    >"/>
- <class name="art::Wrapper< art::Assns<recob::PFParticle,   recob::Track,      void>	    >"/>
- <class name="art::Wrapper< art::Assns<recob::PFParticle,   recob::Vertex,     void>	    >"/>
- <class name="art::Wrapper< art::Assns<recob::PFParticle,   recob::Seed,     void>	    >"/>
- <class name="art::Wrapper< art::Assns<recob::Seed,       recob::PFParticle,   void>	    >"/>
- <class name="art::Wrapper< art::Assns<recob::Shower,  	  recob::Cluster,    void>	    >"/>
- <class name="art::Wrapper< art::Assns<recob::Shower,  	  recob::Hit,        void>	    >"/>
- <class name="art::Wrapper< art::Assns<recob::Shower,     recob::PFParticle,   void>	    >"/>
- <class name="art::Wrapper< art::Assns<recob::Shower,     recob::SpacePoint, void>	    >"/>
- <class name="art::Wrapper< art::Assns<recob::Shower,  	  recob::Vertex,     void>	    >"/>
- <class name="art::Wrapper< art::Assns<recob::SpacePoint, recob::Hit,        void>	    >"/>
- <class name="art::Wrapper< art::Assns<recob::SpacePoint, recob::Cluster,    void>	    >"/>
- <class name="art::Wrapper< art::Assns<recob::SpacePoint, recob::PFParticle,   void>	    >"/>
- <class name="art::Wrapper< art::Assns<recob::SpacePoint, recob::Shower,     void>	    >"/>
- <class name="art::Wrapper< art::Assns<recob::SpacePoint, recob::Track,      void>	    >"/>
- <class name="art::Wrapper< art::Assns<recob::Track,      recob::Cluster,    void>	    >"/>
- <class name="art::Wrapper< art::Assns<recob::Track,      recob::Hit,        void>	    >"/>
- <class name="art::Wrapper< art::Assns<recob::Track,      recob::PFParticle,   void>	    >"/>
- <class name="art::Wrapper< art::Assns<recob::Track,      recob::SpacePoint, void>	    >"/>
- <class name="art::Wrapper< art::Assns<recob::Track,      recob::Vertex,     void>	    >"/>
- <class name="art::Wrapper< art::Assns<recob::OpFlash,    recob::Track,      void>	    >"/>
- <class name="art::Wrapper< art::Assns<recob::OpFlash,    recob::OpHit,      void>	    >"/>
- <class name="art::Wrapper< art::Assns<recob::OpFlash,    recob::Cluster,    void>	    >"/>
- <class name="art::Wrapper< art::Assns<recob::Vertex,     recob::Hit,        void>	    >"/>
- <class name="art::Wrapper< art::Assns<recob::Vertex,     recob::Event,      void>	    >"/>
- <class name="art::Wrapper< art::Assns<recob::Vertex,     recob::PFParticle,   void>	    >"/>
- <class name="art::Wrapper< art::Assns<recob::Vertex,     recob::Shower,     void>	    >"/>
- <class name="art::Wrapper< art::Assns<recob::Vertex,     recob::Track,      void>	    >"/>
- <class name="art::Wrapper< art::Assns<recob::Wire,       raw::RawDigit,     void> >" />
- <class name="art::Wrapper< art::Assns<recob::Wire,       recob::Hit,        void> >" />
-=======
- <class name="std::vector<recob::Cluster>"	   	       		          	              />
- <class name="std::vector<recob::Hit>"		   	       		          	              />
- <class name="std::vector<recob::PCAxis>"	   	       		          	              />
- <class name="std::vector<recob::PFParticle>"	   	       		          	          />
- <class name="std::vector<recob::Seed>"	   	       		          	                  />
- <class name="std::vector<recob::Shower>"	   	       		          	              />
- <class name="std::vector<recob::Track>"	   	       		          	              />
- <class name="std::vector<recob::EndPoint2D>"	   	       		          	          />
- <class name="std::vector<recob::Wire>"		   	       		          	              />
- <class name="std::vector<recob::SpacePoint>"	   	       		          	          />
- <class name="std::vector<recob::Vertex>"	   	       		          	              />
- <class name="std::vector<recob::Event>"	   	       		          	              />
- <class name="std::vector<recob::OpHit>"	   	       		          	              />
- <class name="std::vector<recob::OpFlash>"	   	       		          	              />
- <class name="art::Wrapper< std::vector<recob::Cluster>      	     >"	          	  />
- <class name="art::Wrapper< std::vector<recob::Hit>          	     >"	          	  />
- <class name="art::Wrapper< std::vector<recob::PCAxis>       	     >"	          	  />
- <class name="art::Wrapper< std::vector<recob::PFParticle>       	 >"	          	  />
- <class name="art::Wrapper< std::vector<recob::Seed>         	     >"	          	  />
- <class name="art::Wrapper< std::vector<recob::Shower>       	     >"	          	  />
- <class name="art::Wrapper< std::vector<recob::Track>        	     >"	          	  />
- <class name="art::Wrapper< std::vector<recob::EndPoint2D>   	     >"	          	  />
- <class name="art::Wrapper< std::vector<recob::Wire>         	     >"	          	  />
- <class name="art::Wrapper< std::vector<recob::SpacePoint>   	     >"	          	  />
- <class name="art::Wrapper< std::vector<recob::Vertex>       	     >"	          	  />
- <class name="art::Wrapper< std::vector<recob::Event>        	     >"	          	  />
- <class name="art::Wrapper< std::vector<recob::OpHit>        	     >"	          	  />
- <class name="art::Wrapper< std::vector<recob::OpFlash>        	     >"	          	  />
- <class name="art::Wrapper< std::vector< art::PtrVector<recob::SpacePoint> >        >"/>
- <class name="art::Wrapper< std::vector< art::PtrVector<recob::Cluster>    >        >"/>
- <class name="art::Wrapper< std::vector< art::PtrVector<recob::Track>      >        >"/>
- <class name="art::Wrapper< art::Assns<recob::Cluster,    recob::Hit,        void>	>"/>
- <class name="art::Wrapper< art::Assns<recob::Cluster, 	  recob::PFParticle, void>	>"/>
- <class name="art::Wrapper< art::Assns<recob::Cluster, 	  recob::Shower,     void>	>"/>
- <class name="art::Wrapper< art::Assns<recob::Cluster,    recob::SpacePoint, void>	>"/>
- <class name="art::Wrapper< art::Assns<recob::Cluster, 	  recob::Track,      void>	>"/>
- <class name="art::Wrapper< art::Assns<recob::EndPoint2D, recob::Hit,        void>	>"/>
- <class name="art::Wrapper< art::Assns<recob::Event,   	  recob::Hit,        void>	>"/>
- <class name="art::Wrapper< art::Assns<recob::Event,   	  recob::Vertex,     void>	>"/>
- <class name="art::Wrapper< art::Assns<recob::Hit,     	  recob::Cluster,    void>	>"/>
- <class name="art::Wrapper< art::Assns<recob::Hit,     	  recob::EndPoint2D, void>	>"/>
- <class name="art::Wrapper< art::Assns<recob::Hit,     	  recob::Event,      void>	>"/>
- <class name="art::Wrapper< art::Assns<recob::Hit,     	  recob::Seed,       void>	>"/>
- <class name="art::Wrapper< art::Assns<recob::Hit,     	  recob::Shower,     void>	>"/>
- <class name="art::Wrapper< art::Assns<recob::Hit,     	  recob::SpacePoint, void>	>"/>
- <class name="art::Wrapper< art::Assns<recob::Hit,     	  recob::Track,      void>	>"/>
- <class name="art::Wrapper< art::Assns<recob::Hit,     	  recob::Vertex,     void>	>"/>
- <class name="art::Wrapper< art::Assns<recob::PCAxis,     recob::PFParticle, void>	>"/>
- <class name="art::Wrapper< art::Assns<recob::PFParticle, recob::Cluster,    void>	>"/>
- <class name="art::Wrapper< art::Assns<recob::PFParticle, recob::PCAxis,     void>	>"/>
- <class name="art::Wrapper< art::Assns<recob::PFParticle, recob::Seed,       void>	>"/>
- <class name="art::Wrapper< art::Assns<recob::PFParticle, recob::Shower,     void>	>"/>
- <class name="art::Wrapper< art::Assns<recob::PFParticle, recob::SpacePoint, void>	>"/>
- <class name="art::Wrapper< art::Assns<recob::PFParticle, recob::Track,      void>	>"/>
- <class name="art::Wrapper< art::Assns<recob::PFParticle, recob::Vertex,     void>	>"/>
- <class name="art::Wrapper< art::Assns<recob::Seed,       recob::Hit,        void>	>"/>
- <class name="art::Wrapper< art::Assns<recob::Seed,       recob::PFParticle, void>	>"/>
- <class name="art::Wrapper< art::Assns<recob::Shower,  	  recob::Cluster,    void>	>"/>
- <class name="art::Wrapper< art::Assns<recob::Shower,  	  recob::Hit,        void>	>"/>
- <class name="art::Wrapper< art::Assns<recob::Shower,     recob::PFParticle, void>	>"/>
- <class name="art::Wrapper< art::Assns<recob::Shower,     recob::SpacePoint, void>	>"/>
- <class name="art::Wrapper< art::Assns<recob::Shower,  	  recob::Vertex,     void>	>"/>
- <class name="art::Wrapper< art::Assns<recob::SpacePoint, recob::Hit,        void>	>"/>
- <class name="art::Wrapper< art::Assns<recob::SpacePoint, recob::Cluster,    void>	>"/>
- <class name="art::Wrapper< art::Assns<recob::SpacePoint, recob::PFParticle, void>	>"/>
- <class name="art::Wrapper< art::Assns<recob::SpacePoint, recob::Shower,     void>	>"/>
- <class name="art::Wrapper< art::Assns<recob::SpacePoint, recob::Track,      void>	>"/>
- <class name="art::Wrapper< art::Assns<recob::Track,      recob::Cluster,    void>	>"/>
- <class name="art::Wrapper< art::Assns<recob::Track,      recob::Hit,        void>	>"/>
- <class name="art::Wrapper< art::Assns<recob::Track,      recob::PFParticle, void>	>"/>
- <class name="art::Wrapper< art::Assns<recob::Track,      recob::SpacePoint, void>	>"/>
- <class name="art::Wrapper< art::Assns<recob::Track,      recob::Vertex,     void>	>"/>
- <class name="art::Wrapper< art::Assns<recob::OpFlash,    recob::Track,      void>	>"/>
- <class name="art::Wrapper< art::Assns<recob::OpFlash,    recob::OpHit,      void>	>"/>
- <class name="art::Wrapper< art::Assns<recob::OpFlash,    recob::Cluster,    void>	>"/>
- <class name="art::Wrapper< art::Assns<recob::Vertex,     recob::Hit,        void>	>"/>
- <class name="art::Wrapper< art::Assns<recob::Vertex,     recob::Event,      void>	>"/>
- <class name="art::Wrapper< art::Assns<recob::Vertex,     recob::PFParticle, void>	>"/>
- <class name="art::Wrapper< art::Assns<recob::Vertex,     recob::Shower,     void>	>"/>
- <class name="art::Wrapper< art::Assns<recob::Vertex,     recob::Track,      void>	>"/>
->>>>>>> 68a5211c
+ <class name="art::Wrapper< art::Assns<raw::RawDigit,     recob::Hit,        void> >"/>
+ <class name="art::Wrapper< art::Assns<raw::RawDigit,     recob::Wire,       void> >"/>
+ <class name="art::Wrapper< art::Assns<recob::Cluster,    recob::Hit,        void> >"/>
+ <class name="art::Wrapper< art::Assns<recob::Cluster, 	  recob::PFParticle, void> >"/>
+ <class name="art::Wrapper< art::Assns<recob::Cluster, 	  recob::Shower,     void> >"/>
+ <class name="art::Wrapper< art::Assns<recob::Cluster,    recob::SpacePoint, void> >"/>
+ <class name="art::Wrapper< art::Assns<recob::Cluster, 	  recob::Track,      void> >"/>
+ <class name="art::Wrapper< art::Assns<recob::EndPoint2D, recob::Hit,        void> >"/>
+ <class name="art::Wrapper< art::Assns<recob::Event,   	  recob::Hit,        void> >"/>
+ <class name="art::Wrapper< art::Assns<recob::Event,   	  recob::Vertex,     void> >"/>
+ <class name="art::Wrapper< art::Assns<recob::Hit,        raw::RawDigit,     void> >"/>
+ <class name="art::Wrapper< art::Assns<recob::Hit,     	  recob::Cluster,    void> >"/>
+ <class name="art::Wrapper< art::Assns<recob::Hit,     	  recob::EndPoint2D, void> >"/>
+ <class name="art::Wrapper< art::Assns<recob::Hit,     	  recob::Event,      void> >"/>
+ <class name="art::Wrapper< art::Assns<recob::Hit,     	  recob::Seed,       void> >"/>
+ <class name="art::Wrapper< art::Assns<recob::Hit,     	  recob::Shower,     void> >"/>
+ <class name="art::Wrapper< art::Assns<recob::Hit,     	  recob::SpacePoint, void> >"/>
+ <class name="art::Wrapper< art::Assns<recob::Hit,     	  recob::Track,      void> >"/>
+ <class name="art::Wrapper< art::Assns<recob::Hit,     	  recob::Vertex,     void> >"/>
+ <class name="art::Wrapper< art::Assns<recob::Hit,        recob::Wire,       void> >"/>
+ <class name="art::Wrapper< art::Assns<recob::PCAxis,     recob::PFParticle, void> >"/>
+ <class name="art::Wrapper< art::Assns<recob::PFParticle, recob::Cluster,    void> >"/>
+ <class name="art::Wrapper< art::Assns<recob::PFParticle, recob::PCAxis,     void> >"/>
+ <class name="art::Wrapper< art::Assns<recob::PFParticle, recob::Seed,       void> >"/>
+ <class name="art::Wrapper< art::Assns<recob::PFParticle, recob::Shower,     void> >"/>
+ <class name="art::Wrapper< art::Assns<recob::PFParticle, recob::SpacePoint, void> >"/>
+ <class name="art::Wrapper< art::Assns<recob::PFParticle, recob::Track,      void> >"/>
+ <class name="art::Wrapper< art::Assns<recob::PFParticle, recob::Vertex,     void> >"/>
+ <class name="art::Wrapper< art::Assns<recob::Seed,       recob::Hit,        void> >"/>
+ <class name="art::Wrapper< art::Assns<recob::Seed,       recob::PFParticle, void> >"/>
+ <class name="art::Wrapper< art::Assns<recob::Shower,  	  recob::Cluster,    void> >"/>
+ <class name="art::Wrapper< art::Assns<recob::Shower,  	  recob::Hit,        void> >"/>
+ <class name="art::Wrapper< art::Assns<recob::Shower,     recob::PFParticle, void> >"/>
+ <class name="art::Wrapper< art::Assns<recob::Shower,     recob::SpacePoint, void> >"/>
+ <class name="art::Wrapper< art::Assns<recob::Shower,  	  recob::Vertex,     void> >"/>
+ <class name="art::Wrapper< art::Assns<recob::SpacePoint, recob::Hit,        void> >"/>
+ <class name="art::Wrapper< art::Assns<recob::SpacePoint, recob::Cluster,    void> >"/>
+ <class name="art::Wrapper< art::Assns<recob::SpacePoint, recob::PFParticle, void> >"/>
+ <class name="art::Wrapper< art::Assns<recob::SpacePoint, recob::Shower,     void> >"/>
+ <class name="art::Wrapper< art::Assns<recob::SpacePoint, recob::Track,      void> >"/>
+ <class name="art::Wrapper< art::Assns<recob::Track,      recob::Cluster,    void> >"/>
+ <class name="art::Wrapper< art::Assns<recob::Track,      recob::Hit,        void> >"/>
+ <class name="art::Wrapper< art::Assns<recob::Track,      recob::PFParticle, void> >"/>
+ <class name="art::Wrapper< art::Assns<recob::Track,      recob::SpacePoint, void> >"/>
+ <class name="art::Wrapper< art::Assns<recob::Track,      recob::Vertex,     void> >"/>
+ <class name="art::Wrapper< art::Assns<recob::OpFlash,    recob::Track,      void> >"/>
+ <class name="art::Wrapper< art::Assns<recob::OpFlash,    recob::OpHit,      void> >"/>
+ <class name="art::Wrapper< art::Assns<recob::OpFlash,    recob::Cluster,    void> >"/>
+ <class name="art::Wrapper< art::Assns<recob::Vertex,     recob::Hit,        void> >"/>
+ <class name="art::Wrapper< art::Assns<recob::Vertex,     recob::Event,      void> >"/>
+ <class name="art::Wrapper< art::Assns<recob::Vertex,     recob::PFParticle, void> >"/>
+ <class name="art::Wrapper< art::Assns<recob::Vertex,     recob::Shower,     void> >"/>
+ <class name="art::Wrapper< art::Assns<recob::Vertex,     recob::Track,      void> >"/>
+ <class name="art::Wrapper< art::Assns<recob::Wire,       raw::RawDigit,     void> >"/>
+ <class name="art::Wrapper< art::Assns<recob::Wire,       recob::Hit,        void> >"/>
 
 <!-- <ioread 
     version="[-11]" 
