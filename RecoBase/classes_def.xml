--- conflicted
+++ resolved
@@ -40,17 +40,13 @@
   <version ClassVersion="12" checksum="652922075"/>
   <version ClassVersion="11" checksum="1998712487"/>
  </class>
-<<<<<<< HEAD
- <class name="recob::Track"            ClassVersion="15"	       	       		      >
-  <version ClassVersion="15" checksum="2640518383"/>
-=======
  <class name="recob::PFParticle"         ClassVersion="13"	       	       		       >
      <version ClassVersion="13" checksum="1452403705"/>
      <version ClassVersion="12" checksum="1065754987"/>
      <version ClassVersion="11" checksum="1332843380"/>
  </class>
- <class name="recob::Track"            ClassVersion="14"	       	       		       >
->>>>>>> 70aa2f36
+ <class name="recob::Track"            ClassVersion="15"	       	       		      >
+  <version ClassVersion="15" checksum="2640518383"/>
   <version ClassVersion="14" checksum="2345363916"/>
  </class>
  <class name="recob::Seed"             ClassVersion="12"	       	       		       >
