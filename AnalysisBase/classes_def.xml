--- conflicted
+++ resolved
@@ -21,11 +21,7 @@
   <version ClassVersion="13" checksum="4254447866"/>
   <version ClassVersion="12" checksum="2992884177"/>
  </class>
-<<<<<<< HEAD
- <class name="anab::CosmicTag"             ClassVersion="-1"                            >
-=======
- <class name="anab::CosmicTag"            ClassVersion="-1"                           >
->>>>>>> 1df5263d
+ <class name="anab::CosmicTag"             ClassVersion="-1"                           >
   <version ClassVersion="-1" checksum="1434160808"/>
  </class>
  <class name="std::vector<anab::Calorimetry>"                                          />
