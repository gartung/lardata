--- conflicted
+++ resolved
@@ -1,28 +1,16 @@
 # The parent line must be the first non-comment line in the file
 # This line defines the product name and version
-<<<<<<< HEAD
 parent	lardata	v08_03_10
-=======
-parent	lardata	v08_15_00_rc0
->>>>>>> 086fa399
 defaultqual	e17
 #
 fcldir product_dir job
 #
 product         version
-<<<<<<< HEAD
 lardataalg	v08_05_01
 lardataobj	v08_02_07
 larcore		v08_02_06
-nutools		v2_26_11
-range		v3_0_3_0
-=======
-lardataalg	v08_15_00_rc0
-lardataobj	v08_15_00_rc0
-larcore		v08_15_00_rc0
 nutools		v2_29_00
 range		v3_0_4_0
->>>>>>> 086fa399
 
 cetbuildtools	v7_11_00	-	only_for_build
 end_product_list
