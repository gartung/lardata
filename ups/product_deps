--- conflicted
+++ resolved
@@ -1,22 +1,13 @@
 # The parent line must be the first non-comment line in the file
 # This line defines the product name and version
-<<<<<<< HEAD
 parent	lardata	v05_03_00
-=======
-parent	lardata	v05_03_00_rc1
->>>>>>> d9e90498
 defaultqual	e9
 #
 fcldir product_dir job
 #
 product         version
-<<<<<<< HEAD
 larcore		v05_00_02
-nutools		v1_23_02
-=======
-larcore		v05_03_00_rc1
 nutools		v1_24_00
->>>>>>> d9e90498
 
 gcc		v4_9_3
 
