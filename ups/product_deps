--- conflicted
+++ resolved
@@ -11,11 +11,7 @@
 
 gcc		v4_9_3
 
-<<<<<<< HEAD
-cetbuildtools	v4_13_00	-	only_for_build
-=======
 cetbuildtools	v4_16_00	-	only_for_build
->>>>>>> 35c464f3
 end_product_list
 
   
