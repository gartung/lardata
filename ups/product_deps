--- conflicted
+++ resolved
@@ -1,24 +1,14 @@
 # The parent line must be the first non-comment line in the file
 # This line defines the product name and version
-<<<<<<< HEAD
 parent	lardata	v06_21_01
-=======
-parent	lardata	v06_20_02_01
->>>>>>> 7d5302af
 defaultqual	e14
 #
 fcldir product_dir job
 #
 product         version
-<<<<<<< HEAD
 lardataobj	v1_16_00
 larcore		v06_09_02
-nutools		v2_12_04
-=======
-lardataobj	v1_15_02
-larcore		v06_09_02_01
 nutools		v2_13_02
->>>>>>> 7d5302af
 range		v3_0_2_4
 
 cetbuildtools	v5_06_07	-	only_for_build
