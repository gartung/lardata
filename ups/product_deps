# The parent line must be the first non-comment line in the file
# This line defines the product name and version
<<<<<<< HEAD
parent	lardata	v06_00_00_rc6
defaultqual	e10
=======
parent	lardata	v05_10_00
defaultqual	e9
>>>>>>> 1948b1d3
#
fcldir product_dir job
#
product         version
<<<<<<< HEAD
larcore		v06_00_00_rc6
nutools		v2_00_02
lardataobj	v06_00_00_rc6
=======
larcore		v05_08_02
nutools		v1_24_05
>>>>>>> 1948b1d3

cetbuildtools	v5_02_02	-	only_for_build
end_product_list

  
# e10  - with gcc 4.9.3 and -std=c++14
qualifier        larcore          nutools	lardataobj	notes
e10:debug        e10:debug        e10:debug	e10:debug
e10:opt          e10:opt          e10:opt	e10:opt
e10:prof         e10:prof         e10:prof	e10:prof
end_qualifier_list

# Preserve tabs and formatting in emacs and vi / vim:

### Local Variables:
### tab-width: 8
### End:<|MERGE_RESOLUTION|>--- conflicted
+++ resolved
@@ -1,24 +1,14 @@
 # The parent line must be the first non-comment line in the file
 # This line defines the product name and version
-<<<<<<< HEAD
 parent	lardata	v06_00_00_rc6
 defaultqual	e10
-=======
-parent	lardata	v05_10_00
-defaultqual	e9
->>>>>>> 1948b1d3
 #
 fcldir product_dir job
 #
 product         version
-<<<<<<< HEAD
+lardataobj	v06_00_00_rc6
 larcore		v06_00_00_rc6
 nutools		v2_00_02
-lardataobj	v06_00_00_rc6
-=======
-larcore		v05_08_02
-nutools		v1_24_05
->>>>>>> 1948b1d3
 
 cetbuildtools	v5_02_02	-	only_for_build
 end_product_list
