--- conflicted
+++ resolved
@@ -11,12 +11,7 @@
 
 gcc		v4_9_2
 
-<<<<<<< HEAD
-cetbuildtools	v4_12_05	-	only_for_build
-
-=======
 cetbuildtools	v4_12_06	-	only_for_build
->>>>>>> e9c3ac25
 end_product_list
 
   
