#
# File:    lartpcdetector_services.fcl
# Purpose: collect service configurations for a "generic" LArTPC detector
# Author:  Gianluca Petrillo (petrillo@fnal.gov)
# Date:    October 2nd, 2015
# Version: 1.0
# 
# This is a collection of services that should work for our testing geometry,
# the "LArTPC detector" geometry.
# 
# Changes:
# 20151002 (petrillo@fnal.gov) [v1.0]
#   original version
#

#include "geometry.fcl"
#include "detectorproperties.fcl"
#include "larproperties.fcl"
#include "larfft.fcl"
#include "simulationservices.fcl"
#include "magfield_larsoft.fcl"
#include "databaseutil.fcl"
#include "backtracker.fcl"
#include "detectorclocks.fcl"
#include "channelstatus.fcl"

BEGIN_PROLOG

lartpcdetector_services:
{
<<<<<<< HEAD
  ExptGeoHelperInterface:    @local::standard_geometry_helper
  Geometry:                  @local::standard_geo
  DetectorPropertiesService: @local::standard_detproperties
  LArPropertiesService:      @local::standard_properties
  LArFFT:                    @local::standard_larfft
  BackTracker:               @local::standard_backtracker
  DetectorClocksService:     @local::standard_detectorclocks
  ChannelStatusService:      @local::standard_channelstatus
=======
  ExptGeoHelperInterface: @local::standard_geometry_helper
  Geometry:               @local::standard_geo
  DetectorPropertiesService:     @local::standard_detproperties
  LArPropertiesService:          @local::standard_properties
  LArFFT:                 @local::standard_larfft
  BackTracker:            @local::standard_backtracker

  DetectorClocksService:  @local::standard_detectorclocks

  ChannelStatusService:  @local::standard_channelstatus
>>>>>>> 3d1870f4
}

END_PROLOG<|MERGE_RESOLUTION|>--- conflicted
+++ resolved
@@ -28,7 +28,7 @@
 
 lartpcdetector_services:
 {
-<<<<<<< HEAD
+
   ExptGeoHelperInterface:    @local::standard_geometry_helper
   Geometry:                  @local::standard_geo
   DetectorPropertiesService: @local::standard_detproperties
@@ -37,18 +37,7 @@
   BackTracker:               @local::standard_backtracker
   DetectorClocksService:     @local::standard_detectorclocks
   ChannelStatusService:      @local::standard_channelstatus
-=======
-  ExptGeoHelperInterface: @local::standard_geometry_helper
-  Geometry:               @local::standard_geo
-  DetectorPropertiesService:     @local::standard_detproperties
-  LArPropertiesService:          @local::standard_properties
-  LArFFT:                 @local::standard_larfft
-  BackTracker:            @local::standard_backtracker
 
-  DetectorClocksService:  @local::standard_detectorclocks
-
-  ChannelStatusService:  @local::standard_channelstatus
->>>>>>> 3d1870f4
 }
 
 END_PROLOG