#include "geometry_argoneut.fcl"
#include "detectorproperties_argoneut.fcl"
#include "larproperties_argoneut.fcl"
#include "larfft_argoneut.fcl"
#include "messageservice.fcl"
#include "simulationservices_argoneut.fcl"
#include "magfield_larsoft.fcl"
#include "databaseutil_argoneut.fcl"
#include "backtracker.fcl"
#include "seedservice_argoneut.fcl"
#include "detectorclocks_argoneut.fcl"
#include "channelstatus_argoneut.fcl"
#include "spacecharge.fcl" 

BEGIN_PROLOG

argoneut_services:
{

 ExptGeoHelperInterface:        @local::argoneut_geometry_helper
 Geometry:                      @local::argoneut_geo
 DetectorPropertiesService:     @local::argoneut_detproperties
 LArPropertiesService:          @local::argoneut_properties
 LArFFT:                        @local::argoneut_larfft
 DatabaseUtil:                  @local::argoneut_database
 BackTracker:                   @local::argoneut_backtracker
 DetectorClocksService:         @local::argoneut_detectorclocks
<<<<<<< HEAD
 ChannelStatusService:          @local::argoneut_channelstatus
 SpaceCharge:                   @local::standard_spacecharge 
=======
 ChannelStatusService:         @local::argoneut_channelstatus

>>>>>>> 3d1870f4
}

argoneut_simulation_services:
{
 LArG4Parameters:               @local::argoneut_largeantparameters
 LArVoxelCalculator:            @local::argoneut_larvoxelcalculator
 MagneticField:                 @local::no_mag_larsoft
 ExptGeoHelperInterface:        @local::argoneut_geometry_helper
 Geometry:                      @local::argoneut_geo
 DetectorPropertiesService:     @local::argoneut_detproperties
 LArPropertiesService:          @local::argoneut_properties
<<<<<<< HEAD
 LArFFT:                        @local::argoneut_larfft
 DatabaseUtil:                  @local::argoneut_database
 BackTracker:                   @local::argoneut_backtracker
 LArSeedService:                @local::argoneut_seedservice
 DetectorClocksService:         @local::argoneut_detectorclocks
 ChannelStatusService:          @local::argoneut_channelstatus
 SpaceCharge:                   @local::standard_spacecharge 
=======
 LArFFT:                 @local::argoneut_larfft
 DatabaseUtil:           @local::argoneut_database
 BackTracker:            @local::argoneut_backtracker
 SeedService:            @local::argoneut_seedservice

 DetectorClocksService:  @local::argoneut_detectorclocks
 ChannelStatusService:  @local::argoneut_channelstatus
>>>>>>> 3d1870f4
}


END_PROLOG<|MERGE_RESOLUTION|>--- conflicted
+++ resolved
@@ -25,13 +25,9 @@
  DatabaseUtil:                  @local::argoneut_database
  BackTracker:                   @local::argoneut_backtracker
  DetectorClocksService:         @local::argoneut_detectorclocks
-<<<<<<< HEAD
  ChannelStatusService:          @local::argoneut_channelstatus
  SpaceCharge:                   @local::standard_spacecharge 
-=======
- ChannelStatusService:         @local::argoneut_channelstatus
 
->>>>>>> 3d1870f4
 }
 
 argoneut_simulation_services:
@@ -43,7 +39,6 @@
  Geometry:                      @local::argoneut_geo
  DetectorPropertiesService:     @local::argoneut_detproperties
  LArPropertiesService:          @local::argoneut_properties
-<<<<<<< HEAD
  LArFFT:                        @local::argoneut_larfft
  DatabaseUtil:                  @local::argoneut_database
  BackTracker:                   @local::argoneut_backtracker
@@ -51,15 +46,7 @@
  DetectorClocksService:         @local::argoneut_detectorclocks
  ChannelStatusService:          @local::argoneut_channelstatus
  SpaceCharge:                   @local::standard_spacecharge 
-=======
- LArFFT:                 @local::argoneut_larfft
- DatabaseUtil:           @local::argoneut_database
- BackTracker:            @local::argoneut_backtracker
- SeedService:            @local::argoneut_seedservice
 
- DetectorClocksService:  @local::argoneut_detectorclocks
- ChannelStatusService:  @local::argoneut_channelstatus
->>>>>>> 3d1870f4
 }
 
 
