--- conflicted
+++ resolved
@@ -2,7 +2,7 @@
 art_make( NO_PLUGINS
 
           LIB_LIBRARIES lardata_Utilities_LArFFT_service
-<<<<<<< HEAD
+
                         lardataobj_RecoBase
                         larcore_Geometry
                         ${ART_FRAMEWORK_CORE}
@@ -15,22 +15,7 @@
                         ${MF_UTILITIES}
                         ${CETLIB}
                         ${ROOT_BASIC_LIB_LIST}
-=======
 
-                        lardata_RecoBase
-                        larcore_Geometry
-                        ${ART_FRAMEWORK_CORE}
-			${ART_FRAMEWORK_PRINCIPAL}
-			${ART_FRAMEWORK_SERVICES_REGISTRY}
-			${ART_PERSISTENCY_COMMON}
-			${ART_PERSISTENCY_PROVENANCE}
-			${ART_UTILITIES}
-			${MF_MESSAGELOGGER}
-			${MF_UTILITIES}
-			${CETLIB}
-			${ROOT_BASIC_LIB_LIST}
-
->>>>>>> 3d1870f4
         )
 
 
@@ -67,12 +52,9 @@
               art_Persistency_Common canvas_Persistency_Common
               art_Persistency_Provenance canvas_Persistency_Provenance
               ${ART_FRAMEWORK_SERVICES_REGISTRY}
-<<<<<<< HEAD
+
 	      ${ROOT_CORE}
-=======
 
-
->>>>>>> 3d1870f4
 )
 simple_plugin(FileCatalogMetadataExtras "service"
 	      art_Utilities canvas_Utilities
@@ -93,13 +75,12 @@
               ${MF_MESSAGELOGGER}
               ${MF_UTILITIES}
               ${CETLIB}
-<<<<<<< HEAD
+
 	      ${ROOT_CORE}
-=======
 	      ${ROOT_BASIC_LIB_LIST}
 	      ${ROOT_MATHCORE}
               
->>>>>>> 3d1870f4
+
 )
 
 simple_plugin(DetectorPropertiesServiceArgoNeuT "service"
@@ -123,10 +104,7 @@
 	      ${CETLIB}
 	      ${ROOT_FFTW}
 	      ${ROOT_BASIC_LIB_LIST}
-<<<<<<< HEAD
-=======
 
->>>>>>> 3d1870f4
 )
 
 simple_plugin(MemoryPeakReporter "service"
