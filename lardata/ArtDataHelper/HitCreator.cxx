/** ****************************************************************************
 * @file   HitCreator.cxx
 * @brief  Helper functions to create a hit - implementation file
 * @date   December 19, 2014
 * @author petrillo@fnal.gov
 * @see    Hit.h HitCreator.h
 * 
 * ****************************************************************************/

// declaration header
#include "lardata/ArtDataHelper/HitCreator.h"

// C/C++ standard library
#include <utility> // std::move()
#include <algorithm> // std::accumulate(), std::max()
#include <limits> // std::numeric_limits<>
#include <cassert>

// art libraries
#include "canvas/Utilities/Exception.h"
#include "canvas/Persistency/Common/FindOneP.h"
#include "art/Framework/Principal/Event.h"
#include "art/Framework/Services/Registry/ServiceHandle.h"

// LArSoft libraries
#include "larcore/Geometry/Geometry.h"
// #include "RawData/RawDigit.h"
#include "lardataobj/RecoBase/Wire.h"
#include "lardataobj/RecoBase/Hit.h"
#include "lardata/Utilities/MakeIndex.h"


namespace {
  
  /// Erases the content of an association
  template <typename Left, typename Right, typename Metadata>
  void ClearAssociations(art::Assns<Left, Right, Metadata>& assns) {
    art::Assns<Left, Right, Metadata> empty;
    assns.swap(empty);
  } // ClearAssociations()
  
} // local namespace


/// Reconstruction base classes
namespace recob {
  
  //****************************************************************************
  //***  HitCreator
  //----------------------------------------------------------------------
  HitCreator::HitCreator(
    raw::RawDigit const& digits,
    geo::WireID const&   wireID,
    raw::TDCtick_t       start_tick,
    raw::TDCtick_t       end_tick,
    float                rms,
    float                peak_time,
    float                sigma_peak_time,
    float                peak_amplitude,
    float                sigma_peak_amplitude,
    float                hit_integral,
    float                hit_sigma_integral,
    float                summedADC,
    short int            multiplicity,
    short int            local_index,
    float                goodness_of_fit,
    int                  dof
    ):
    hit(
      digits.Channel(),
      start_tick,
      end_tick,
      peak_time,
      sigma_peak_time,
      rms,
      peak_amplitude,
      sigma_peak_amplitude,
      summedADC,
      hit_integral,
      hit_sigma_integral,
      multiplicity,
      local_index,
      goodness_of_fit,
      dof,
      art::ServiceHandle<geo::Geometry>()->View(digits.Channel()),
      art::ServiceHandle<geo::Geometry>()->SignalType(digits.Channel()),
      wireID
      )
  {} // HitCreator::HitCreator(RawDigit)
  
  
  //----------------------------------------------------------------------
  HitCreator::HitCreator(
    recob::Wire const&   wire,
    geo::WireID const&   wireID,
    raw::TDCtick_t       start_tick,
    raw::TDCtick_t       end_tick,
    float                rms,
    float                peak_time,
    float                sigma_peak_time,
    float                peak_amplitude,
    float                sigma_peak_amplitude,
    float                hit_integral,
    float                hit_sigma_integral,
    float                summedADC,
    short int            multiplicity,
    short int            local_index,
    float                goodness_of_fit,
    int                  dof
    ):
    hit(
      wire.Channel(),
      start_tick,
      end_tick,
      peak_time,
      sigma_peak_time,
      rms,
      peak_amplitude,
      sigma_peak_amplitude,
      summedADC,
      hit_integral,
      hit_sigma_integral,
      multiplicity,
      local_index,
      goodness_of_fit,
      dof,
      wire.View(),
      art::ServiceHandle<geo::Geometry>()->SignalType(wire.Channel()),
      wireID
      )
  {} // HitCreator::HitCreator(Wire)
  
  
  //----------------------------------------------------------------------
  HitCreator::HitCreator(
    recob::Wire const&   wire,
    geo::WireID const&   wireID,
    raw::TDCtick_t       start_tick,
    raw::TDCtick_t       end_tick,
    float                rms,
    float                peak_time,
    float                sigma_peak_time,
    float                peak_amplitude,
    float                sigma_peak_amplitude,
    float                hit_integral,
    float                hit_sigma_integral,
    short int            multiplicity,
    short int            local_index,
    float                goodness_of_fit,
    int                  dof
    ):
    HitCreator(
      wire, wireID, start_tick, end_tick,
      rms, peak_time, sigma_peak_time, peak_amplitude, sigma_peak_amplitude,
      hit_integral, hit_sigma_integral,
      std::accumulate(
        wire.SignalROI().begin() + start_tick,
        wire.SignalROI().begin() + end_tick,
        0.
        ), // sum of ADC counts between start_tick and end_tick
      multiplicity, local_index,
      goodness_of_fit, dof
      )
  {} // HitCreator::HitCreator(Wire; no summed ADC)
  
  
  //----------------------------------------------------------------------
  HitCreator::HitCreator(
    recob::Wire const&        wire,
    geo::WireID const&        wireID,
    float                     rms,
    float                     peak_time,
    float                     sigma_peak_time,
    float                     peak_amplitude,
    float                     sigma_peak_amplitude,
    float                     hit_integral,
    float                     hit_sigma_integral,
    float                     summedADC,
    short int                 multiplicity,
    short int                 local_index,
    float                     goodness_of_fit,
    int                       dof,
    RegionOfInterest_t const& signal
    ):
    HitCreator(
      wire, wireID, signal.begin_index(), signal.end_index(),
      rms, peak_time, sigma_peak_time, peak_amplitude, sigma_peak_amplitude,
      hit_integral, hit_sigma_integral, summedADC, multiplicity, local_index,
      goodness_of_fit, dof
      )
  {} // HitCreator::HitCreator(Wire; RoI)
  
  
  //----------------------------------------------------------------------
  HitCreator::HitCreator(
    recob::Wire const&        wire,
    geo::WireID const&        wireID,
    float                     rms,
    float                     peak_time,
    float                     sigma_peak_time,
    float                     peak_amplitude,
    float                     sigma_peak_amplitude,
    float                     hit_integral,
    float                     hit_sigma_integral,
    float                     summedADC,
    short int                 multiplicity,
    short int                 local_index,
    float                     goodness_of_fit,
    int                       dof,
    size_t                    iSignalRoI
    ):
    HitCreator(
      wire, wireID, rms, peak_time, sigma_peak_time, peak_amplitude, sigma_peak_amplitude,
      hit_integral, hit_sigma_integral, summedADC, multiplicity, local_index,
      goodness_of_fit, dof, wire.SignalROI().range(iSignalRoI)
      )
  {} // HitCreator::HitCreator(Wire; RoI index)
  
  
  HitCreator::HitCreator(recob::Hit const& from): hit(from) {}
  
  
  HitCreator::HitCreator(recob::Hit const& from, geo::WireID const& wireID):
    hit(from)
  {
    hit.fWireID = wireID;
  } // HitCreator::HitCreator(new wire ID)
  
  
  
  //****************************************************************************
  //***  HitAndAssociationsWriterBase
  //----------------------------------------------------------------------
<<<<<<< HEAD
  HitAndAssociationsWriterBase::HitAndAssociationsWriterBase(
    art::EDProducer& producer, art::Event& event,
    std::string instance_name, bool doWireAssns, bool doRawDigitAssns
    )
    : prod_instance(instance_name)
    , hits()
    , WireAssns
      (doWireAssns? new art::Assns<recob::Wire, recob::Hit>: nullptr)
    , RawDigitAssns
      (doRawDigitAssns? new art::Assns<raw::RawDigit, recob::Hit>: nullptr)
  {
    // get the product ID
    hit_prodId
      = producer.getProductID<std::vector<recob::Hit>>(event, prod_instance);
    hit_getter = event.productGetter(hit_prodId);
    
    // this must be run in the producer constructor...
  //  declare_products(producer, doWireAssns, doRawDigitAssns);
  } // HitAndAssociationsWriterBase::HitAndAssociationsWriterBase()
  
  
  //----------------------------------------------------------------------
  void HitAndAssociationsWriterBase::declare_products(
    art::EDProducer& producer,
    std::string instance_name /* = "" */,
    bool doWireAssns /* = true */, bool doRawDigitAssns /* = true */
  ) {
    producer.produces<std::vector<recob::Hit>>(instance_name);
    
    // declare the other products we are creating (if any)
    if (doWireAssns)
      producer.produces<art::Assns<recob::Wire, recob::Hit>>(instance_name);
    if (doRawDigitAssns)
      producer.produces<art::Assns<raw::RawDigit, recob::Hit>>(instance_name);
    
  } // HitAndAssociationsWriterBase::declare_products()
  
  
  //----------------------------------------------------------------------
  inline HitAndAssociationsWriterBase::HitPtr_t
  HitAndAssociationsWriterBase::CreatePtr(size_t index) const
  {
    return { hit_prodId, index, hit_getter };
  } // HitAndAssociationsWriterBase::CreatePtr()
  
  
  //----------------------------------------------------------------------
  void HitAndAssociationsWriterBase::put_into(art::Event& event) {
    if (hits) event.put(std::move(hits),prod_instance);
    if (WireAssns) event.put(std::move(WireAssns),prod_instance);
    if (RawDigitAssns) event.put(std::move(RawDigitAssns),prod_instance);
=======
  void HitAndAssociationsWriterBase::put_into() {
    assert(event);
    if (hits) event->put(std::move(hits), prod_instance);
    if (WireAssns) event->put(std::move(WireAssns), prod_instance);
    if (RawDigitAssns) event->put(std::move(RawDigitAssns), prod_instance);
>>>>>>> b9523be0
  } // HitAndAssociationsWriterBase::put_into()
  
  
  //****************************************************************************
  //***  HitCollectionCreator
  //----------------------------------------------------------------------
  void HitCollectionCreator::emplace_back(
    recob::Hit&& hit,
    art::Ptr<recob::Wire> const& wire, art::Ptr<raw::RawDigit> const& digits
  ) {
    
    // add the hit to the collection
    hits->emplace_back(std::move(hit));
    
    CreateAssociationsToLastHit(wire, digits);
  } // HitCollectionCreator::emplace_back(Hit&&)
  
  
  //----------------------------------------------------------------------
  void HitCollectionCreator::emplace_back(
    recob::Hit const& hit,
    art::Ptr<recob::Wire> const& wire, art::Ptr<raw::RawDigit> const& digits
  ) {
    
    // add the hit to the collection
    hits->push_back(hit);
    
    CreateAssociationsToLastHit(wire, digits);
  } // HitCollectionCreator::emplace_back(Hit)
  
  
  //----------------------------------------------------------------------
  void HitCollectionCreator::put_into() {
    if (!hits) {
      throw art::Exception(art::errors::LogicError)
        << "HitCollectionCreator is trying to put into the event"
        " a hit collection that was never created!\n";
    }
    HitAndAssociationsWriterBase::put_into();
  } // HitCollectionCreator::put_into()
  
  
  //----------------------------------------------------------------------
  void HitCollectionCreator::CreateAssociationsToLastHit(
    art::Ptr<recob::Wire> const& wire, art::Ptr<raw::RawDigit> const& digits
  ) {
    // if no association is required, we are done
    if (!WireAssns && !RawDigitAssns) return;
    
    // art pointer to the hit we just created
    HitPtr_t hit_ptr(CreatePtrToLastHit());
    
    // association with wires
    if (WireAssns && wire.isNonnull())
      WireAssns->addSingle(wire, hit_ptr); // if it fails, it throws
    
    // association with wires
    if (RawDigitAssns && digits.isNonnull())
      RawDigitAssns->addSingle(digits, hit_ptr); // if it fails, it throws
    
  } // HitCollectionCreator::CreateAssociationsToLastHit()
  
  
  //****************************************************************************
  //***  HitCollectionAssociator
  //----------------------------------------------------------------------
  void HitCollectionAssociator::use_hits
    (std::unique_ptr<std::vector<recob::Hit>>&& srchits)
  {
    hits = std::move(srchits);
  } // HitCollectionAssociator::use_hits()
  
  
  //----------------------------------------------------------------------
  void HitCollectionAssociator::put_into() {
    prepare_associations();
    HitAndAssociationsWriterBase::put_into();
  } // HitCollectionAssociator::put_into()
  
  
  //----------------------------------------------------------------------
  void HitCollectionAssociator::prepare_associations
    (std::vector<recob::Hit> const& srchits)
  {
    if (!RawDigitAssns && !WireAssns) return; // no associations needed
    assert(event);
    
    // we make the associations anew
    if (RawDigitAssns) ClearAssociations(*RawDigitAssns);
    if (WireAssns)     ClearAssociations(*WireAssns);
    
    // the following is true is we want associations with digits
    // but we don't know where digits are; in that case, we try to use wires
    const bool bUseWiresForDigits = RawDigitAssns && (digits_label == "");
    
    if (WireAssns || bUseWiresForDigits) {
      // do we use wires for digit associations too?
      
      // get the wire collection
      art::ValidHandle<std::vector<recob::Wire>> hWires
        = event->getValidHandle<std::vector<recob::Wire>>(wires_label);
      
      // fill a map of wire index vs. channel number
      std::vector<size_t> WireMap
        = util::MakeIndex(*hWires, std::mem_fn(&recob::Wire::Channel));
      
      // use raw rigit - wire association, assuming they have been produced
      // by the same producer as the wire and with the same instance name;
      // we don't check whether the data product is found, but the following
      // code will have FindOneP throw if that was not the case
      // (that's what we would do here anyway, maybe with a better message...)
      std::unique_ptr<art::FindOneP<raw::RawDigit>> WireToDigit;
      if (bUseWiresForDigits) {
        WireToDigit.reset
          (new art::FindOneP<raw::RawDigit>(hWires, *event, wires_label));
      }
      
      // add associations, hit by hit:
      for (size_t iHit = 0; iHit < srchits.size(); ++iHit) {
        
        // find the channel
        size_t iChannel = size_t(srchits[iHit].Channel()); // forcibly converted
        
        // find the wire associated to that channel
        size_t iWire = std::numeric_limits<size_t>::max();
        if (iChannel < WireMap.size()) iWire = WireMap[iChannel];
        if (iWire == std::numeric_limits<size_t>::max()) {
          throw art::Exception(art::errors::LogicError)
            << "No wire associated to channel #" << iChannel << " whence hit #"
            << iHit << " comes!\n";
        } // if no channel
        
        // make the association with wires
        if (WireAssns) {
          art::Ptr<recob::Wire> wire(hWires, iWire);
          WireAssns->addSingle(wire, CreatePtr(iHit));
        }
        
        if (bUseWiresForDigits) {
          // find the digit associated to that channel
          art::Ptr<raw::RawDigit> const& digit = WireToDigit->at(iWire);
          if (digit.isNull()) {
            throw art::Exception(art::errors::LogicError)
              << "No raw digit associated to channel #" << iChannel
              << " whence hit #" << iHit << " comes!\n";
          } // if no channel
          
          // make the association
          RawDigitAssns->addSingle(digit, CreatePtr(iHit));
        } // if create digit associations through wires
      } // for hit
      
    } // if wire associations
    
    if (RawDigitAssns && !bUseWiresForDigits) {
      // get the digit collection
      art::ValidHandle<std::vector<raw::RawDigit>> hDigits
        = event->getValidHandle<std::vector<raw::RawDigit>>(digits_label);
      
      // fill a map of wire index vs. channel number
      std::vector<size_t> DigitMap
        = util::MakeIndex(*hDigits, std::mem_fn(&raw::RawDigit::Channel));
      
      // add associations, hit by hit:
      for (size_t iHit = 0; iHit < srchits.size(); ++iHit) {
        
        // find the channel
        size_t iChannel = size_t(srchits[iHit].Channel()); // forcibly converted
        
        // find the digit associated to that channel
        size_t iDigit = std::numeric_limits<size_t>::max();
        if (iChannel < DigitMap.size()) iDigit = DigitMap[iChannel];
        if (iDigit == std::numeric_limits<size_t>::max()) {
          throw art::Exception(art::errors::LogicError)
            << "No raw digit associated to channel #" << iChannel
            << " whence hit #" << iHit << " comes!\n";
        } // if no channel
        
        // make the association
        art::Ptr<raw::RawDigit> digit(hDigits, iDigit);
        RawDigitAssns->addSingle(digit, CreatePtr(iHit));
        
      } // for hit
    } // if we have rawdigit label
    
  } // HitCollectionAssociator::put_into()
  
  
  //****************************************************************************
  //***  HitRefinerAssociator
  //----------------------------------------------------------------------
  void HitRefinerAssociator::use_hits
    (std::unique_ptr<std::vector<recob::Hit>>&& srchits)
  {
    hits = std::move(srchits);
  } // HitRefinerAssociator::use_hits()
  
  
  //----------------------------------------------------------------------
  void HitRefinerAssociator::put_into() {
    prepare_associations();
    HitAndAssociationsWriterBase::put_into();
  } // HitRefinerAssociator::put_into()
  
  
  //----------------------------------------------------------------------
  void HitRefinerAssociator::prepare_associations
    (std::vector<recob::Hit> const& srchits)
  {
    if (!RawDigitAssns && !WireAssns) return; // no associations needed
    assert(event);
    
    // we make the associations anew
    if (RawDigitAssns) ClearAssociations(*RawDigitAssns);
    
    // read the hits; this is going to hurt performances...
    // no solution to that until there is a way to have a lazy read
    art::ValidHandle<std::vector<recob::Hit>> hHits
      = event->getValidHandle<std::vector<recob::Hit>>(hits_label);
    
    // now get the associations
    if (WireAssns) {
      // we make the associations anew
      ClearAssociations(*WireAssns);
      
      // find the associations between the hits and the wires
      art::FindOneP<recob::Wire> HitToWire(hHits, *event, hits_label);
      if (!HitToWire.isValid()) {
        throw art::Exception(art::errors::ProductNotFound)
          << "Can't find the associations between hits and wires produced by '"
          << hits_label << "'!\n";
      } // if no association
      
      // fill a map of wire vs. channel number
      std::vector<art::Ptr<recob::Wire>> WireMap;
      for (size_t iAssn = 0; iAssn < HitToWire.size(); ++iAssn) {
        art::Ptr<recob::Wire> wire = HitToWire.at(iAssn);
        if (wire.isNull()) continue;
        size_t channelID = (size_t) wire->Channel();
        if (WireMap.size() <= channelID) // expand the map of necessary
          WireMap.resize(std::max(channelID + 1, 2 * WireMap.size()), {});
        WireMap[channelID] = std::move(wire);
      } // for
      
      // now go through all the hits...
      for (size_t iHit = 0; iHit < srchits.size(); ++iHit) {
        recob::Hit const& hit = srchits[iHit];
        size_t channelID = (size_t) hit.Channel();
        
        // no association if there is no wire to associate with
        if ((channelID >= WireMap.size()) || !WireMap[channelID]) continue;
        
        // create an association using the same wire pointer
        WireAssns->addSingle(WireMap[channelID], CreatePtr(iHit));
      } // for hits
    } // if wire associations
    
    // now get the associations
    if (RawDigitAssns) {
      // we make the associations anew
      ClearAssociations(*RawDigitAssns);
      
      // find the associations between the hits and the raw digits
      art::FindOneP<raw::RawDigit> HitToDigits(hHits, *event, hits_label);
      if (!HitToDigits.isValid()) {
        throw art::Exception(art::errors::ProductNotFound)
          << "Can't find the associations between hits and raw digits"
          << " produced by '" << hits_label << "'!\n";
      } // if no association
      
      // fill a map of digits vs. channel number
      std::vector<art::Ptr<raw::RawDigit>> DigitMap;
      for (size_t iAssn = 0; iAssn < HitToDigits.size(); ++iAssn) {
        art::Ptr<raw::RawDigit> digits = HitToDigits.at(iAssn);
        if (digits.isNull()) continue;
        size_t channelID = (size_t) digits->Channel();
        if (DigitMap.size() <= channelID) // expand the map of necessary
          DigitMap.resize(std::max(channelID + 1, 2 * DigitMap.size()), {});
        DigitMap[channelID] = std::move(digits);
      } // for
      
      // now go through all the hits...
      for (size_t iHit = 0; iHit < srchits.size(); ++iHit) {
        recob::Hit const& hit = srchits[iHit];
        size_t channelID = (size_t) hit.Channel();
        
        // no association if there is no digits to associate with
        if ((channelID >= DigitMap.size()) || !DigitMap[channelID]) continue;
        
        // create an association using the same digits pointer
        RawDigitAssns->addSingle(DigitMap[channelID], CreatePtr(iHit));
      } // for hits
    } // if digit associations
    
  } // HitRefinerAssociator::put_into()
  
  
  //----------------------------------------------------------------------
} // namespace recob<|MERGE_RESOLUTION|>--- conflicted
+++ resolved
@@ -231,65 +231,11 @@
   //****************************************************************************
   //***  HitAndAssociationsWriterBase
   //----------------------------------------------------------------------
-<<<<<<< HEAD
-  HitAndAssociationsWriterBase::HitAndAssociationsWriterBase(
-    art::EDProducer& producer, art::Event& event,
-    std::string instance_name, bool doWireAssns, bool doRawDigitAssns
-    )
-    : prod_instance(instance_name)
-    , hits()
-    , WireAssns
-      (doWireAssns? new art::Assns<recob::Wire, recob::Hit>: nullptr)
-    , RawDigitAssns
-      (doRawDigitAssns? new art::Assns<raw::RawDigit, recob::Hit>: nullptr)
-  {
-    // get the product ID
-    hit_prodId
-      = producer.getProductID<std::vector<recob::Hit>>(event, prod_instance);
-    hit_getter = event.productGetter(hit_prodId);
-    
-    // this must be run in the producer constructor...
-  //  declare_products(producer, doWireAssns, doRawDigitAssns);
-  } // HitAndAssociationsWriterBase::HitAndAssociationsWriterBase()
-  
-  
-  //----------------------------------------------------------------------
-  void HitAndAssociationsWriterBase::declare_products(
-    art::EDProducer& producer,
-    std::string instance_name /* = "" */,
-    bool doWireAssns /* = true */, bool doRawDigitAssns /* = true */
-  ) {
-    producer.produces<std::vector<recob::Hit>>(instance_name);
-    
-    // declare the other products we are creating (if any)
-    if (doWireAssns)
-      producer.produces<art::Assns<recob::Wire, recob::Hit>>(instance_name);
-    if (doRawDigitAssns)
-      producer.produces<art::Assns<raw::RawDigit, recob::Hit>>(instance_name);
-    
-  } // HitAndAssociationsWriterBase::declare_products()
-  
-  
-  //----------------------------------------------------------------------
-  inline HitAndAssociationsWriterBase::HitPtr_t
-  HitAndAssociationsWriterBase::CreatePtr(size_t index) const
-  {
-    return { hit_prodId, index, hit_getter };
-  } // HitAndAssociationsWriterBase::CreatePtr()
-  
-  
-  //----------------------------------------------------------------------
-  void HitAndAssociationsWriterBase::put_into(art::Event& event) {
-    if (hits) event.put(std::move(hits),prod_instance);
-    if (WireAssns) event.put(std::move(WireAssns),prod_instance);
-    if (RawDigitAssns) event.put(std::move(RawDigitAssns),prod_instance);
-=======
   void HitAndAssociationsWriterBase::put_into() {
     assert(event);
     if (hits) event->put(std::move(hits), prod_instance);
     if (WireAssns) event->put(std::move(WireAssns), prod_instance);
     if (RawDigitAssns) event->put(std::move(RawDigitAssns), prod_instance);
->>>>>>> b9523be0
   } // HitAndAssociationsWriterBase::put_into()
   
   
