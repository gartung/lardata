art_make( 
<<<<<<< HEAD
          LIB_LIBRARIES lardataobj_AnalysisBase
                        lardataobj_RecoBase
=======

          LIB_LIBRARIES lardata_AnalysisBase
                        lardata_RecoBase
>>>>>>> 3d1870f4
			lardata_Utilities
                        ${ART_FRAMEWORK_CORE}
			${ART_FRAMEWORK_PRINCIPAL}
			${ART_FRAMEWORK_SERVICES_REGISTRY}
			art_Persistency_Common canvas_Persistency_Common
			art_Persistency_Provenance canvas_Persistency_Provenance
			art_Utilities canvas_Utilities
			${MF_MESSAGELOGGER}
			${MF_UTILITIES}
	                ${FHICLCPP}
			${CETLIB}
			${ROOT_BASIC_LIB_LIST}
        )

install_headers()
install_fhicl()
install_source()<|MERGE_RESOLUTION|>--- conflicted
+++ resolved
@@ -1,12 +1,6 @@
 art_make( 
-<<<<<<< HEAD
           LIB_LIBRARIES lardataobj_AnalysisBase
                         lardataobj_RecoBase
-=======
-
-          LIB_LIBRARIES lardata_AnalysisBase
-                        lardata_RecoBase
->>>>>>> 3d1870f4
 			lardata_Utilities
                         ${ART_FRAMEWORK_CORE}
 			${ART_FRAMEWORK_PRINCIPAL}
