

art_make( 
<<<<<<< HEAD
          LIB_LIBRARIES lardataobj_RawData
                        lardataobj_RecoBase
=======

          LIB_LIBRARIES lardata_RawData
                        lardata_RecoBase
>>>>>>> 3d1870f4
                        larcore_Geometry
                        larcore_Geometry_Geometry_service
                        ${ART_FRAMEWORK_CORE}
                        ${ART_FRAMEWORK_PRINCIPAL}
                        ${ART_FRAMEWORK_SERVICES_REGISTRY}
                        art_Persistency_Common canvas_Persistency_Common
                        art_Persistency_Provenance canvas_Persistency_Provenance
                        art_Utilities canvas_Utilities
                        ${MF_MESSAGELOGGER}
                        ${MF_UTILITIES}
                        ${CETLIB}
                        ${ROOT_BASIC_LIB_LIST}
                        ${Boost_SYSTEM_LIBRARY}
        )

add_subdirectory(Dumpers)

install_headers()
install_fhicl()
install_source()<|MERGE_RESOLUTION|>--- conflicted
+++ resolved
@@ -1,14 +1,8 @@
 
 
 art_make( 
-<<<<<<< HEAD
           LIB_LIBRARIES lardataobj_RawData
                         lardataobj_RecoBase
-=======
-
-          LIB_LIBRARIES lardata_RawData
-                        lardata_RecoBase
->>>>>>> 3d1870f4
                         larcore_Geometry
                         larcore_Geometry_Geometry_service
                         ${ART_FRAMEWORK_CORE}
